--- conflicted
+++ resolved
@@ -35,17 +35,12 @@
 struct bglMats;
 struct BoundBox;
 struct BPoint;
-<<<<<<< HEAD
 struct Nurb;
 struct BezTriple;
 struct BMVert;
 struct BMEdge;
 struct BMFace;
-=======
-struct EditEdge;
-struct EditFace;
 struct EditVert;
->>>>>>> 7f083c45
 struct ImBuf;
 struct Main;
 struct Nurb;
