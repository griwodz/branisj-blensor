
/**
 * $Id: bpy_operator.c 21554 2009-07-13 08:33:51Z campbellbarton $
 *
 * ***** BEGIN GPL LICENSE BLOCK *****
 *
 * This program is free software; you can redistribute it and/or
 * msdfdsfdsodify it under the terms of the GNU General Public License
 * as published by the Free Software Foundation; either version 2
 * of the License, or (at your option) any later version.
 *
 * This program is distributed in the hope that it will be useful,
 * but WITHOUT ANY WARRANTY; without even the implied warranty of
 * MERCHANTABILITY or FITNESS FOR A PARTICULAR PURPOSE.  See the
 * GNU General Public License for more details.
 *
 * You should have received a copy of the GNU General Public License
 * along with this program; if not, write to the Free Software Foundation,
 * Inc., 59 Temple Place - Suite 330, Boston, MA  02111-1307, USA.
 *
 * Contributor(s): Campbell Barton
 *
 * ***** END GPL LICENSE BLOCK *****
 */

/* Note, this module is not to be used directly by the user.
 * its accessed from blender with bpy.__ops__
 * */

#include "bpy_operator.h"
#include "bpy_operator_wrap.h"
#include "bpy_rna.h" /* for setting arg props only - pyrna_py_to_prop() */
#include "bpy_compat.h"
#include "bpy_util.h"

#include "WM_api.h"
#include "WM_types.h"

#include "MEM_guardedalloc.h"
#include "BKE_report.h"


/* 'self' stores the operator string */
static PyObject *pyop_call( PyObject * self, PyObject * args)
{
	wmOperatorType *ot;
	int error_val = 0;
	PointerRNA ptr;
	
	char *opname;
	PyObject *kw= NULL;

	// XXX Todo, work out a better solution for passing on context, could make a tuple from self and pack the name and Context into it...
	bContext *C = BPy_GetContext();
	

	switch(PyTuple_Size(args)) {
	case 2:
		kw = PyTuple_GET_ITEM(args, 1);

		if(!PyDict_Check(kw)) {
			PyErr_SetString( PyExc_AttributeError, "bpy.__ops__.call: expected second arg to be a dict");
			return NULL;
		}
		/* pass through */
	case 1:
		opname = _PyUnicode_AsString(PyTuple_GET_ITEM(args, 0));

		if(opname==NULL) {
			PyErr_SetString( PyExc_AttributeError, "bpy.__ops__.call: expected the first arg to be a string");
			return NULL;
		}
		break;
	default:
		PyErr_SetString( PyExc_AttributeError, "bpy.__ops__.call: expected a string and optional dict");
		return NULL;
	}


	ot= WM_operatortype_find(opname, 1);

	if (ot == NULL) {
		PyErr_Format( PyExc_SystemError, "bpy.__ops__.call: operator \"%s\"could not be found", opname);
		return NULL;
	}
	
	if(ot->poll && (ot->poll(C) == 0)) {
		PyErr_SetString( PyExc_SystemError, "bpy.__ops__.call: operator poll() function failed, context is incorrect");
		return NULL;
	}
	
	/* WM_operator_properties_create(&ptr, opname); */
	/* Save another lookup */
	RNA_pointer_create(NULL, ot->srna, NULL, &ptr);
	
	if(kw && PyDict_Size(kw))
		error_val= pyrna_pydict_to_props(&ptr, kw, "Converting py args to operator properties: ");

	
	if (error_val==0) {
		ReportList reports;

		BKE_reports_init(&reports, RPT_STORE);

		WM_operator_call_py(C, ot, &ptr, &reports);

		if(BPy_reports_to_error(&reports))
			error_val = -1;

		BKE_reports_clear(&reports);
	}

	WM_operator_properties_free(&ptr);

#if 0
	/* if there is some way to know an operator takes args we should use this */
	{
		/* no props */
		if (kw != NULL) {
			PyErr_Format(PyExc_AttributeError, "Operator \"%s\" does not take any args", opname);
			return NULL;
		}

		WM_operator_name_call(C, opname, WM_OP_EXEC_DEFAULT, NULL);
	}
#endif

	if (error_val==-1) {
		return NULL;
	}

	Py_RETURN_NONE;
}

static PyObject *pyop_dir(PyObject *self)
{
	PyObject *list = PyList_New(0), *name;
	wmOperatorType *ot;
	
	for(ot= WM_operatortype_first(); ot; ot= ot->next) {
		name = PyUnicode_FromString(ot->idname);
		PyList_Append(list, name);
		Py_DECREF(name);
	}
	
	return list;
}

PyObject *BPY_operator_module( void )
{
	static PyMethodDef pyop_call_meth =		{"call", (PyCFunction) pyop_call, METH_VARARGS, NULL};
	static PyMethodDef pyop_dir_meth =		{"dir", (PyCFunction) pyop_dir, METH_NOARGS, NULL};
	static PyMethodDef pyop_add_meth =		{"add", (PyCFunction) PYOP_wrap_add, METH_O, NULL};
	static PyMethodDef pyop_remove_meth =	{"remove", (PyCFunction) PYOP_wrap_remove, METH_O, NULL};

	PyObject *submodule = PyModule_New("bpy.__ops__");
	PyDict_SetItemString(PySys_GetObject("modules"), "bpy.__ops__", submodule);

<<<<<<< HEAD
PyObject *BPY_operator_module( void )
{
	PyObject *ob;

	pyop_base_Type.tp_name = "OperatorBase";
	pyop_base_Type.tp_basicsize = sizeof( BPy_OperatorBase );
	pyop_base_Type.tp_getattro = ( getattrofunc )pyop_base_getattro;
	pyop_base_Type.tp_flags = Py_TPFLAGS_DEFAULT;
	pyop_base_Type.tp_methods = pyop_base_methods;
	
	if( PyType_Ready( &pyop_base_Type ) < 0 )
		return NULL;

	//submodule = Py_InitModule3( "operator", M_rna_methods, "rna module" );
	ob = PyObject_NEW( BPy_OperatorBase, &pyop_base_Type );
	Py_INCREF(ob);

	return ob;
}
=======
	PyModule_AddObject( submodule, "call",	PyCFunction_New(&pyop_call_meth,	NULL) );
	PyModule_AddObject( submodule, "dir",		PyCFunction_New(&pyop_dir_meth,		NULL) );
	PyModule_AddObject( submodule, "add",		PyCFunction_New(&pyop_add_meth,		NULL) );
	PyModule_AddObject( submodule, "remove",	PyCFunction_New(&pyop_remove_meth,	NULL) );

	return submodule;
}
>>>>>>> d44d7e22
<|MERGE_RESOLUTION|>--- conflicted
+++ resolved
@@ -1,11 +1,11 @@
 
 /**
- * $Id: bpy_operator.c 21554 2009-07-13 08:33:51Z campbellbarton $
+ * $Id$
  *
  * ***** BEGIN GPL LICENSE BLOCK *****
  *
  * This program is free software; you can redistribute it and/or
- * msdfdsfdsodify it under the terms of the GNU General Public License
+ * modify it under the terms of the GNU General Public License
  * as published by the Free Software Foundation; either version 2
  * of the License, or (at your option) any later version.
  *
@@ -156,32 +156,10 @@
 	PyObject *submodule = PyModule_New("bpy.__ops__");
 	PyDict_SetItemString(PySys_GetObject("modules"), "bpy.__ops__", submodule);
 
-<<<<<<< HEAD
-PyObject *BPY_operator_module( void )
-{
-	PyObject *ob;
-
-	pyop_base_Type.tp_name = "OperatorBase";
-	pyop_base_Type.tp_basicsize = sizeof( BPy_OperatorBase );
-	pyop_base_Type.tp_getattro = ( getattrofunc )pyop_base_getattro;
-	pyop_base_Type.tp_flags = Py_TPFLAGS_DEFAULT;
-	pyop_base_Type.tp_methods = pyop_base_methods;
-	
-	if( PyType_Ready( &pyop_base_Type ) < 0 )
-		return NULL;
-
-	//submodule = Py_InitModule3( "operator", M_rna_methods, "rna module" );
-	ob = PyObject_NEW( BPy_OperatorBase, &pyop_base_Type );
-	Py_INCREF(ob);
-
-	return ob;
-}
-=======
 	PyModule_AddObject( submodule, "call",	PyCFunction_New(&pyop_call_meth,	NULL) );
 	PyModule_AddObject( submodule, "dir",		PyCFunction_New(&pyop_dir_meth,		NULL) );
 	PyModule_AddObject( submodule, "add",		PyCFunction_New(&pyop_add_meth,		NULL) );
 	PyModule_AddObject( submodule, "remove",	PyCFunction_New(&pyop_remove_meth,	NULL) );
 
 	return submodule;
-}
->>>>>>> d44d7e22
+}