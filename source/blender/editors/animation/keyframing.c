--- conflicted
+++ resolved
@@ -885,9 +885,6 @@
 		/* make sure the F-Curve exists */
 		fcu= verify_fcurve(act, group, rna_path, array_index, 1);
 		
-<<<<<<< HEAD
-	/* insert keyframe */
-=======
 		/* set color mode if the F-Curve is new (i.e. without any keyframes) */
 		if ((fcu->totvert == 0) && (flag & INSERTKEY_XYZ2RGB)) {
 			/* for Loc/Rot/Scale and also Color F-Curves, the color of the F-Curve in the Graph Editor,
@@ -899,7 +896,6 @@
 		}
 		
 		/* insert keyframe */
->>>>>>> ffe13aeb
 		ret += insert_keyframe_direct(ptr, prop, fcu, cfra, flag);
 	}
 	
