--- conflicted
+++ resolved
@@ -1345,7 +1345,7 @@
 	BMIter iter, liter;
 	/* MTexPoly *tf; */ /* UNUSED */
 	MLoopUV *luv;
-	float no[3], cube_size, *loc, dx, dy;
+	float cube_size, *loc, dx, dy;
 	int cox, coy;
 
 	/* add uvs if they don't exist yet */
@@ -1359,25 +1359,15 @@
 	/* choose x,y,z axis for projection depending on the largest normal
 	 * component, but clusters all together around the center of map. */
 
-<<<<<<< HEAD
 	BM_ITER(efa, &iter, em->bm, BM_FACES_OF_MESH, NULL) {
 		int first=1;
 
 		/* tf = CustomData_bmesh_get(&em->bm->pdata, efa->head.data, CD_MTEXPOLY); */ /* UNUSED */
 		if (!BM_TestHFlag(efa, BM_SELECT))
 			continue;
-		
-		VECCOPY(no, efa->no);
-
-		no[0]= fabs(no[0]);
-		no[1]= fabs(no[1]);
-		no[2]= fabs(no[2]);
-		
-		cox=0; coy= 1;
-		if(no[2]>=no[0] && no[2]>=no[1]);
-		else if(no[1]>=no[0] && no[1]>=no[2]) coy= 2;
-		else { cox= 1; coy= 2; }
-		
+
+		axis_dominant_v3(&cox, &coy, efa->no);
+
 		dx = dy = 0;
 		BM_ITER(l, &liter, em->bm, BM_LOOPS_OF_FACE, efa) {
 			luv = CustomData_bmesh_get(&em->bm->ldata, l->head.data, CD_MLOOPUV);
@@ -1389,35 +1379,6 @@
 				dx = floor(luv->uv[0]);
 				dy = floor(luv->uv[1]);
 				first = 0;
-=======
-	for(efa= em->faces.first; efa; efa= efa->next) {
-		if(efa->f & SELECT) {
-			tf= CustomData_em_get(&em->fdata, efa->data, CD_MTFACE);
-			normal_tri_v3( no,efa->v1->co, efa->v2->co, efa->v3->co);
-
-			axis_dominant_v3(&cox, &coy, no);
-
-			tf->uv[0][0]= 0.5f+0.5f*cube_size*(loc[cox] + efa->v1->co[cox]);
-			tf->uv[0][1]= 0.5f+0.5f*cube_size*(loc[coy] + efa->v1->co[coy]);
-			dx = floor(tf->uv[0][0]);
-			dy = floor(tf->uv[0][1]);
-			tf->uv[0][0] -= dx;
-			tf->uv[0][1] -= dy;
-			tf->uv[1][0]= 0.5f+0.5f*cube_size*(loc[cox] + efa->v2->co[cox]);
-			tf->uv[1][1]= 0.5f+0.5f*cube_size*(loc[coy] + efa->v2->co[coy]);
-			tf->uv[1][0] -= dx;
-			tf->uv[1][1] -= dy;
-			tf->uv[2][0]= 0.5f+0.5f*cube_size*(loc[cox] + efa->v3->co[cox]);
-			tf->uv[2][1]= 0.5f+0.5f*cube_size*(loc[coy] + efa->v3->co[coy]);
-			tf->uv[2][0] -= dx;
-			tf->uv[2][1] -= dy;
-
-			if(efa->v4) {
-				tf->uv[3][0]= 0.5f+0.5f*cube_size*(loc[cox] + efa->v4->co[cox]);
-				tf->uv[3][1]= 0.5f+0.5f*cube_size*(loc[coy] + efa->v4->co[coy]);
-				tf->uv[3][0] -= dx;
-				tf->uv[3][1] -= dy;
->>>>>>> 06c3d5bd
 			}
 			
 
