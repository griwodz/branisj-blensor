<<<<<<< HEAD
/**
 * $Id: rayobject.h 23651 2009-10-06 03:40:50Z aligorith $
=======
/*
 * $Id$
>>>>>>> 2198cfdb
 *
 * ***** BEGIN GPL LICENSE BLOCK *****
 *
 * This program is free software; you can redistribute it and/or
 * modify it under the terms of the GNU General Public License
 * as published by the Free Software Foundation; either version 2
 * of the License, or (at your option) any later version. 
 *
 * This program is distributed in the hope that it will be useful,
 * but WITHOUT ANY WARRANTY; without even the implied warranty of
 * MERCHANTABILITY or FITNESS FOR A PARTICULAR PURPOSE.  See the
 * GNU General Public License for more details.
 *
 * You should have received a copy of the GNU General Public License
 * along with this program; if not, write to the Free Software Foundation,
 * Inc., 51 Franklin Street, Fifth Floor, Boston, MA 02110-1301, USA.
 *
 * The Original Code is Copyright (C) 2009 Blender Foundation.
 * All rights reserved.
 *
 * The Original Code is: all of this file.
 *
 * Contributor(s): André Pinto.
 *
 * ***** END GPL LICENSE BLOCK *****
 */

#ifndef RE_RAYOBJECT_H
#define RE_RAYOBJECT_H

#ifdef __cplusplus
extern "C" {
#endif

struct Isect;
struct ObjectInstanceRen;
struct RayHint;
struct VlakRen;

/* RayObject

   Can be a face/triangle, bvh tree, object instance, etc. This is the
   public API used by the renderer, see rayobject_internal.h for the
   internal implementation details. */

typedef struct RayObject RayObject;

/* Intersection, see rayintersection.h */

int RE_rayobject_raycast(RayObject *r, struct Isect *i);

/* Acceleration Structures */

RayObject* RE_rayobject_octree_create(int ocres, int size);
RayObject* RE_rayobject_instance_create(RayObject *target, float transform[][4], void *ob, void *target_ob);
RayObject* RE_rayobject_empty_create();

RayObject* RE_rayobject_blibvh_create(int size);	/* BLI_kdopbvh.c   */
RayObject* RE_rayobject_vbvh_create(int size);		/* raytrace/rayobject_vbvh.c */
RayObject* RE_rayobject_svbvh_create(int size);		/* raytrace/rayobject_svbvh.c */
RayObject* RE_rayobject_qbvh_create(int size);		/* raytrace/rayobject_qbvh.c */

/* Building */

void RE_rayobject_add(RayObject *r, RayObject *);
void RE_rayobject_done(RayObject *r);
void RE_rayobject_free(RayObject *r);

void RE_rayobject_set_control(RayObject *r, void *data, int (*test_break)(void *data));

/* RayObject representing faces, all data is locally available instead
   of referring to some external data structure, for possibly faster
   intersection tests. */

typedef struct RayFace {
	float v1[4], v2[4], v3[4], v4[3];
	int quad;
	void *ob;
	void *face;
} RayFace;

#define RE_rayface_isQuad(a) ((a)->quad)

RayObject* RE_rayface_from_vlak(RayFace *face, struct ObjectInstanceRen *obi, struct VlakRen *vlr);

/* RayObject representing faces directly from a given VlakRen structure. Thus
   allowing to save memory, but making code triangle intersection dependant on
   render structures. */

typedef struct VlakPrimitive {
	struct ObjectInstanceRen *ob;
	struct VlakRen *face;
} VlakPrimitive;

RayObject* RE_vlakprimitive_from_vlak(VlakPrimitive *face, struct ObjectInstanceRen *obi, struct VlakRen *vlr);

/* Bounding Box */

/* extend min/max coords so that the rayobject is inside them */
void RE_rayobject_merge_bb(RayObject *ob, float *min, float *max);

/* initializes an hint for optiming raycast where it is know that a ray will pass by the given BB often the origin point */
void RE_rayobject_hint_bb(RayObject *r, struct RayHint *hint, float *min, float *max);

/* initializes an hint for optiming raycast where it is know that a ray will be contained inside the given cone*/
/* void RE_rayobject_hint_cone(RayObject *r, struct RayHint *hint, float *); */

/* Internals */

#include "../raytrace/rayobject_internal.h"

#ifdef __cplusplus
}
#endif

#endif
<|MERGE_RESOLUTION|>--- conflicted
+++ resolved
@@ -1,10 +1,5 @@
-<<<<<<< HEAD
-/**
+/*
  * $Id: rayobject.h 23651 2009-10-06 03:40:50Z aligorith $
-=======
-/*
- * $Id$
->>>>>>> 2198cfdb
  *
  * ***** BEGIN GPL LICENSE BLOCK *****
  *
