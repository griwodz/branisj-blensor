
/*  curve.c 
 * 
 *  
 * $Id$
 *
 * ***** BEGIN GPL LICENSE BLOCK *****
 *
 * This program is free software; you can redistribute it and/or
 * modify it under the terms of the GNU General Public License
 * as published by the Free Software Foundation; either version 2
 * of the License, or (at your option) any later version.
 *
 * This program is distributed in the hope that it will be useful,
 * but WITHOUT ANY WARRANTY; without even the implied warranty of
 * MERCHANTABILITY or FITNESS FOR A PARTICULAR PURPOSE.  See the
 * GNU General Public License for more details.
 *
 * You should have received a copy of the GNU General Public License
 * along with this program; if not, write to the Free Software Foundation,
 * Inc., 59 Temple Place - Suite 330, Boston, MA  02111-1307, USA.
 *
 * The Original Code is Copyright (C) 2001-2002 by NaN Holding BV.
 * All rights reserved.
 *
 * The Original Code is: all of this file.
 *
 * Contributor(s): none yet.
 *
 * ***** END GPL LICENSE BLOCK *****
 */

#include <math.h>  // floor
#include <string.h>
#include <stdlib.h>  

#ifdef HAVE_CONFIG_H
#include <config.h>
#endif

#include "MEM_guardedalloc.h"
#include "BLI_blenlib.h"  
#include "BLI_arithb.h"  

#include "DNA_object_types.h"  
#include "DNA_curve_types.h"  
#include "DNA_material_types.h"  

/* for dereferencing pointers */
#include "DNA_ID.h"  
#include "DNA_key_types.h"  
#include "DNA_scene_types.h"  
#include "DNA_vfont_types.h"  

#include "BKE_animsys.h"
#include "BKE_anim.h"  
#include "BKE_curve.h"  
#include "BKE_displist.h"  
#include "BKE_font.h" 
#include "BKE_global.h" 
#include "BKE_key.h"  
#include "BKE_library.h"  
#include "BKE_main.h"  
#include "BKE_mesh.h" 
#include "BKE_object.h"  
#include "BKE_utildefines.h"  // VECCOPY

/* globals */

/* local */
static int cu_isectLL(float *v1, float *v2, float *v3, float *v4, 
			   short cox, short coy, 
			   float *labda, float *mu, float *vec);

void unlink_curve(Curve *cu)
{
	int a;
	
	for(a=0; a<cu->totcol; a++) {
		if(cu->mat[a]) cu->mat[a]->id.us--;
		cu->mat[a]= 0;
	}
	if(cu->vfont) cu->vfont->id.us--; 
	cu->vfont= 0;
	if(cu->key) cu->key->id.us--;
	cu->key= 0;
}

/* frees editcurve entirely */
void BKE_free_editfont(Curve *cu)
{
	if(cu->editfont) {
		EditFont *ef= cu->editfont;
		
		if(ef->oldstr) MEM_freeN(ef->oldstr);
		if(ef->oldstrinfo) MEM_freeN(ef->oldstrinfo);
		if(ef->textbuf) MEM_freeN(ef->textbuf);
		if(ef->textbufinfo) MEM_freeN(ef->textbufinfo);
		if(ef->copybuf) MEM_freeN(ef->copybuf);
		if(ef->copybufinfo) MEM_freeN(ef->copybufinfo);
		
		MEM_freeN(ef);
		cu->editfont= NULL;
	}
}

/* don't free curve itself */
void free_curve(Curve *cu)
{
	freeNurblist(&cu->nurb);
	BLI_freelistN(&cu->bev);
	freedisplist(&cu->disp);
	BKE_free_editfont(cu);
	
	if(cu->editnurb) {
		freeNurblist(cu->editnurb);
		MEM_freeN(cu->editnurb);
		cu->editnurb= NULL;
	}

	unlink_curve(cu);
	BKE_free_animdata((ID *)cu);
	
	if(cu->mat) MEM_freeN(cu->mat);
	if(cu->str) MEM_freeN(cu->str);
	if(cu->strinfo) MEM_freeN(cu->strinfo);
	if(cu->bb) MEM_freeN(cu->bb);
	if(cu->path) free_path(cu->path);
	if(cu->tb) MEM_freeN(cu->tb);
}

Curve *add_curve(char *name, int type)
{
	Curve *cu;

	cu= alloc_libblock(&G.main->curve, ID_CU, name);
	
	cu->size[0]= cu->size[1]= cu->size[2]= 1.0;
	cu->flag= CU_FRONT|CU_BACK|CU_PATH_RADIUS;
	cu->pathlen= 100;
	cu->resolu= cu->resolv= 12;
	cu->width= 1.0;
	cu->wordspace = 1.0;
	cu->spacing= cu->linedist= 1.0;
	cu->fsize= 1.0;
	cu->ulheight = 0.05;	
	cu->texflag= CU_AUTOSPACE;
	cu->twist_mode= CU_TWIST_MINIMUM;	// XXX: this one seems to be the best one in most cases, at least for curve deform...
	
	cu->bb= unit_boundbox();
	
	if(type==OB_FONT) {
		cu->vfont= cu->vfontb= cu->vfonti= cu->vfontbi= get_builtin_font();
		cu->vfont->id.us+=4;
		cu->str= MEM_mallocN(12, "str");
		strcpy(cu->str, "Text");
		cu->pos= 4;
		cu->strinfo= MEM_callocN(12*sizeof(CharInfo), "strinfo new");
		cu->totbox= cu->actbox= 1;
		cu->tb= MEM_callocN(MAXTEXTBOX*sizeof(TextBox), "textbox");
		cu->tb[0].w = cu->tb[0].h = 0.0;
	}
	
	return cu;
}

Curve *copy_curve(Curve *cu)
{
	Curve *cun;
	int a;
	
	cun= copy_libblock(cu);
	cun->nurb.first= cun->nurb.last= 0;
	duplicateNurblist( &(cun->nurb), &(cu->nurb));

	cun->mat= MEM_dupallocN(cu->mat);
	for(a=0; a<cun->totcol; a++) {
		id_us_plus((ID *)cun->mat[a]);
	}
	
	cun->str= MEM_dupallocN(cu->str);
	cun->strinfo= MEM_dupallocN(cu->strinfo);	
	cun->tb= MEM_dupallocN(cu->tb);
	cun->bb= MEM_dupallocN(cu->bb);
	
	cun->key= copy_key(cu->key);
	if(cun->key) cun->key->from= (ID *)cun;
	
	cun->disp.first= cun->disp.last= 0;
	cun->bev.first= cun->bev.last= 0;
	cun->path= 0;

	cun->editnurb= NULL;

#if 0	// XXX old animation system
	/* single user ipo too */
	if(cun->ipo) cun->ipo= copy_ipo(cun->ipo);
#endif // XXX old animation system

	id_us_plus((ID *)cun->vfont);
	id_us_plus((ID *)cun->vfontb);	
	id_us_plus((ID *)cun->vfonti);
	id_us_plus((ID *)cun->vfontbi);
	
	return cun;
}

void make_local_curve(Curve *cu)
{
	Object *ob = 0;
	Curve *cun;
	int local=0, lib=0;
	
	/* - when there are only lib users: don't do
	 * - when there are only local users: set flag
	 * - mixed: do a copy
	 */
	
	if(cu->id.lib==0) return;
	
	if(cu->vfont) cu->vfont->id.lib= 0;
	
	if(cu->id.us==1) {
		cu->id.lib= 0;
		cu->id.flag= LIB_LOCAL;
		new_id(0, (ID *)cu, 0);
		return;
	}
	
	ob= G.main->object.first;
	while(ob) {
		if(ob->data==cu) {
			if(ob->id.lib) lib= 1;
			else local= 1;
		}
		ob= ob->id.next;
	}
	
	if(local && lib==0) {
		cu->id.lib= 0;
		cu->id.flag= LIB_LOCAL;
		new_id(0, (ID *)cu, 0);
	}
	else if(local && lib) {
		cun= copy_curve(cu);
		cun->id.us= 0;
		
		ob= G.main->object.first;
		while(ob) {
			if(ob->data==cu) {
				
				if(ob->id.lib==0) {
					ob->data= cun;
					cun->id.us++;
					cu->id.us--;
				}
			}
			ob= ob->id.next;
		}
	}
}

short curve_type(Curve *cu)
{
	Nurb *nu;
	if(cu->vfont) {
		return OB_FONT;
	}
	for (nu= cu->nurb.first; nu; nu= nu->next) {
		if(nu->pntsv>1) {
			return OB_SURF;
		}
	}
	
	return OB_CURVE;
}

void test_curve_type(Object *ob)
{	
	ob->type = curve_type(ob->data);
}

void tex_space_curve(Curve *cu)
{
	DispList *dl;
	BoundBox *bb;
	float *fp, min[3], max[3], loc[3], size[3];
	int tot, doit= 0;
	
	if(cu->bb==NULL) cu->bb= MEM_callocN(sizeof(BoundBox), "boundbox");
	bb= cu->bb;
	
	INIT_MINMAX(min, max);

	dl= cu->disp.first;
	while(dl) {
		
		if(dl->type==DL_INDEX3 || dl->type==DL_INDEX3) tot= dl->nr;
		else tot= dl->nr*dl->parts;
		
		if(tot) doit= 1;
		fp= dl->verts;
		while(tot--) {
			DO_MINMAX(fp, min, max);
			fp += 3;
		}
		dl= dl->next;
	}

	if(!doit) {
		min[0] = min[1] = min[2] = -1.0f;
		max[0] = max[1] = max[2] = 1.0f;
	}
	
	loc[0]= (min[0]+max[0])/2.0f;
	loc[1]= (min[1]+max[1])/2.0f;
	loc[2]= (min[2]+max[2])/2.0f;
	
	size[0]= (max[0]-min[0])/2.0f;
	size[1]= (max[1]-min[1])/2.0f;
	size[2]= (max[2]-min[2])/2.0f;

	boundbox_set_from_min_max(bb, min, max);

	if(cu->texflag & CU_AUTOSPACE) {
		VECCOPY(cu->loc, loc);
		VECCOPY(cu->size, size);
		cu->rot[0]= cu->rot[1]= cu->rot[2]= 0.0;

		if(cu->size[0]==0.0) cu->size[0]= 1.0;
		else if(cu->size[0]>0.0 && cu->size[0]<0.00001) cu->size[0]= 0.00001;
		else if(cu->size[0]<0.0 && cu->size[0]> -0.00001) cu->size[0]= -0.00001;
	
		if(cu->size[1]==0.0) cu->size[1]= 1.0;
		else if(cu->size[1]>0.0 && cu->size[1]<0.00001) cu->size[1]= 0.00001;
		else if(cu->size[1]<0.0 && cu->size[1]> -0.00001) cu->size[1]= -0.00001;
	
		if(cu->size[2]==0.0) cu->size[2]= 1.0;
		else if(cu->size[2]>0.0 && cu->size[2]<0.00001) cu->size[2]= 0.00001;
		else if(cu->size[2]<0.0 && cu->size[2]> -0.00001) cu->size[2]= -0.00001;

	}
}


int count_curveverts(ListBase *nurb)
{
	Nurb *nu;
	int tot=0;
	
	nu= nurb->first;
	while(nu) {
		if(nu->bezt) tot+= 3*nu->pntsu;
		else if(nu->bp) tot+= nu->pntsu*nu->pntsv;
		
		nu= nu->next;
	}
	return tot;
}

int count_curveverts_without_handles(ListBase *nurb)
{
	Nurb *nu;
	int tot=0;
	
	nu= nurb->first;
	while(nu) {
		if(nu->bezt) tot+= nu->pntsu;
		else if(nu->bp) tot+= nu->pntsu*nu->pntsv;
		
		nu= nu->next;
	}
	return tot;
}

/* **************** NURBS ROUTINES ******************** */

void freeNurb(Nurb *nu)
{

	if(nu==0) return;

	if(nu->bezt) MEM_freeN(nu->bezt);
	nu->bezt= 0;
	if(nu->bp) MEM_freeN(nu->bp);
	nu->bp= 0;
	if(nu->knotsu) MEM_freeN(nu->knotsu);
	nu->knotsu= NULL;
	if(nu->knotsv) MEM_freeN(nu->knotsv);
	nu->knotsv= NULL;
	/* if(nu->trim.first) freeNurblist(&(nu->trim)); */

	MEM_freeN(nu);

}


void freeNurblist(ListBase *lb)
{
	Nurb *nu, *next;

	if(lb==0) return;

	nu= lb->first;
	while(nu) {
		next= nu->next;
		freeNurb(nu);
		nu= next;
	}
	lb->first= lb->last= 0;
}

Nurb *duplicateNurb(Nurb *nu)
{
	Nurb *newnu;
	int len;

	newnu= (Nurb*)MEM_mallocN(sizeof(Nurb),"duplicateNurb");
	if(newnu==0) return 0;
	memcpy(newnu, nu, sizeof(Nurb));

	if(nu->bezt) {
		newnu->bezt=
			(BezTriple*)MEM_mallocN((nu->pntsu)* sizeof(BezTriple),"duplicateNurb2");
		memcpy(newnu->bezt, nu->bezt, nu->pntsu*sizeof(BezTriple));
	}
	else {
		len= nu->pntsu*nu->pntsv;
		newnu->bp=
			(BPoint*)MEM_mallocN((len)* sizeof(BPoint),"duplicateNurb3");
		memcpy(newnu->bp, nu->bp, len*sizeof(BPoint));
		
		newnu->knotsu= newnu->knotsv= NULL;
		
		if(nu->knotsu) {
			len= KNOTSU(nu);
			if(len) {
				newnu->knotsu= MEM_mallocN(len*sizeof(float), "duplicateNurb4");
				memcpy(newnu->knotsu, nu->knotsu, sizeof(float)*len);
			}
		}
		if(nu->pntsv>1 && nu->knotsv) {
			len= KNOTSV(nu);
			if(len) {
				newnu->knotsv= MEM_mallocN(len*sizeof(float), "duplicateNurb5");
				memcpy(newnu->knotsv, nu->knotsv, sizeof(float)*len);
			}
		}
	}
	return newnu;
}

void duplicateNurblist(ListBase *lb1, ListBase *lb2)
{
	Nurb *nu, *nun;
	
	freeNurblist(lb1);
	
	nu= lb2->first;
	while(nu) {
		nun= duplicateNurb(nu);
		BLI_addtail(lb1, nun);
		
		nu= nu->next;
	}
}

void test2DNurb(Nurb *nu)
{
	BezTriple *bezt;
	BPoint *bp;
	int a;
	
	if((nu->flag & CU_2D)==0)
		return;

	if(nu->type == CU_BEZIER) {
		a= nu->pntsu;
		bezt= nu->bezt;
		while(a--) {
			bezt->vec[0][2]= 0.0; 
			bezt->vec[1][2]= 0.0; 
			bezt->vec[2][2]= 0.0;
			bezt++;
		}
	}
	else {
		a= nu->pntsu*nu->pntsv;
		bp= nu->bp;
		while(a--) {
			bp->vec[2]= 0.0;
			bp++;
		}
	}
}

void minmaxNurb(Nurb *nu, float *min, float *max)
{
	BezTriple *bezt;
	BPoint *bp;
	int a;

	if(nu->type == CU_BEZIER) {
		a= nu->pntsu;
		bezt= nu->bezt;
		while(a--) {
			DO_MINMAX(bezt->vec[0], min, max);
			DO_MINMAX(bezt->vec[1], min, max);
			DO_MINMAX(bezt->vec[2], min, max);
			bezt++;
		}
	}
	else {
		a= nu->pntsu*nu->pntsv;
		bp= nu->bp;
		while(a--) {
			DO_MINMAX(bp->vec, min, max);
			bp++;
		}
	}

}

/* ~~~~~~~~~~~~~~~~~~~~Non Uniform Rational B Spline calculations ~~~~~~~~~~~ */


static void calcknots(float *knots, short aantal, short order, short type)
/* knots: number of pnts NOT corrected for cyclic */
/* type;	 0: uniform, 1: endpoints, 2: bezier */
{
	float k;
	int a, t;

        t = aantal+order;
	if(type==0) {

		for(a=0;a<t;a++) {
			knots[a]= (float)a;
		}
	}
	else if(type==1) {
		k= 0.0;
		for(a=1;a<=t;a++) {
			knots[a-1]= k;
			if(a>=order && a<=aantal) k+= 1.0;
		}
	}
	else if(type==2) {
		/* Warning, the order MUST be 2 or 4, if this is not enforced, the displist will be corrupt */
		if(order==4) {
			k= 0.34;
			for(a=0;a<t;a++) {
				knots[a]= (float)floor(k);
				k+= (1.0/3.0);
			}
		}
		else if(order==3) {
			k= 0.6;
			for(a=0;a<t;a++) {
				if(a>=order && a<=aantal) k+= (0.5);
				knots[a]= (float)floor(k);
			}
		}
		else {
			printf("bez nurb curve order is not 3 or 4, should never happen\n");
		}
	}
}

static void makecyclicknots(float *knots, short pnts, short order)
/* pnts, order: number of pnts NOT corrected for cyclic */
{
	int a, b, order2, c;

	if(knots==0) return;

	order2=order-1;

	/* do first long rows (order -1), remove identical knots at endpoints */
	if(order>2) {
		b= pnts+order2;
		for(a=1; a<order2; a++) {
			if(knots[b]!= knots[b-a]) break;
		}
		if(a==order2) knots[pnts+order-2]+= 1.0;
	}

	b= order;
        c=pnts + order + order2;
	for(a=pnts+order2; a<c; a++) {
		knots[a]= knots[a-1]+ (knots[b]-knots[b-1]);
		b--;
	}
}



void makeknots(Nurb *nu, short uv)
{
	if(nu->type == CU_NURBS) {
		if(uv == 1) {
			if(nu->knotsu) MEM_freeN(nu->knotsu);
			if(check_valid_nurb_u(nu)) {
				nu->knotsu= MEM_callocN(4+sizeof(float)*KNOTSU(nu), "makeknots");
				if(nu->flagu & CU_CYCLIC) {
					calcknots(nu->knotsu, nu->pntsu, nu->orderu, 0);  /* cyclic should be uniform */
					makecyclicknots(nu->knotsu, nu->pntsu, nu->orderu);
				} else {
					calcknots(nu->knotsu, nu->pntsu, nu->orderu, nu->flagu>>1);
				}
			}
			else nu->knotsu= NULL;
		
		} else if(uv == 2) {
			if(nu->knotsv) MEM_freeN(nu->knotsv);
			if(check_valid_nurb_v(nu)) {
				nu->knotsv= MEM_callocN(4+sizeof(float)*KNOTSV(nu), "makeknots");
				if(nu->flagv & CU_CYCLIC) {
					calcknots(nu->knotsv, nu->pntsv, nu->orderv, 0);  /* cyclic should be uniform */
					makecyclicknots(nu->knotsv, nu->pntsv, nu->orderv);
				} else {
					calcknots(nu->knotsv, nu->pntsv, nu->orderv, nu->flagv>>1);
				}
			}
			else nu->knotsv= NULL;
		}
	}
}

static void basisNurb(float t, short order, short pnts, float *knots, float *basis, int *start, int *end)
{
	float d, e;
	int i, i1 = 0, i2 = 0 ,j, orderpluspnts, opp2, o2;

	orderpluspnts= order+pnts;
        opp2 = orderpluspnts-1;

	/* this is for float inaccuracy */
	if(t < knots[0]) t= knots[0];
	else if(t > knots[opp2]) t= knots[opp2];

	/* this part is order '1' */
        o2 = order + 1;
	for(i=0;i<opp2;i++) {
		if(knots[i]!=knots[i+1] && t>= knots[i] && t<=knots[i+1]) {
			basis[i]= 1.0;
			i1= i-o2;
			if(i1<0) i1= 0;
			i2= i;
			i++;
			while(i<opp2) {
				basis[i]= 0.0;
				i++;
			}
			break;
		}
		else basis[i]= 0.0;
	}
	basis[i]= 0.0;
	
	/* this is order 2,3,... */
	for(j=2; j<=order; j++) {

		if(i2+j>= orderpluspnts) i2= opp2-j;

		for(i= i1; i<=i2; i++) {
			if(basis[i]!=0.0)
				d= ((t-knots[i])*basis[i]) / (knots[i+j-1]-knots[i]);
			else
				d= 0.0;

			if(basis[i+1]!=0.0)
				e= ((knots[i+j]-t)*basis[i+1]) / (knots[i+j]-knots[i+1]);
			else
				e= 0.0;

			basis[i]= d+e;
		}
	}

	*start= 1000;
	*end= 0;

	for(i=i1; i<=i2; i++) {
		if(basis[i]>0.0) {
			*end= i;
			if(*start==1000) *start= i;
		}
	}
}


void makeNurbfaces(Nurb *nu, float *coord_array, int rowstride) 
/* coord_array  has to be 3*4*resolu*resolv in size, and zero-ed */
{
	BPoint *bp;
	float *basisu, *basis, *basisv, *sum, *fp, *in;
	float u, v, ustart, uend, ustep, vstart, vend, vstep, sumdiv;
	int i, j, iofs, jofs, cycl, len, resolu, resolv;
	int istart, iend, jsta, jen, *jstart, *jend, ratcomp;
	
	int totu = nu->pntsu*nu->resolu, totv = nu->pntsv*nu->resolv;
	
	if(nu->knotsu==NULL || nu->knotsv==NULL) return;
	if(nu->orderu>nu->pntsu) return;
	if(nu->orderv>nu->pntsv) return;
	if(coord_array==NULL) return;
	
	/* allocate and initialize */
	len = totu * totv;
	if(len==0) return;
	

	
	sum= (float *)MEM_callocN(sizeof(float)*len, "makeNurbfaces1");
	
	len= totu*totv;
	if(len==0) {
		MEM_freeN(sum);
		return;
	}

	bp= nu->bp;
	i= nu->pntsu*nu->pntsv;
	ratcomp=0;
	while(i--) {
		if(bp->vec[3]!=1.0) {
			ratcomp= 1;
			break;
		}
		bp++;
	}
	
	fp= nu->knotsu;
	ustart= fp[nu->orderu-1];
	if(nu->flagu & CU_CYCLIC) uend= fp[nu->pntsu+nu->orderu-1];
	else uend= fp[nu->pntsu];
	ustep= (uend-ustart)/((nu->flagu & CU_CYCLIC) ? totu : totu - 1);
	
	basisu= (float *)MEM_mallocN(sizeof(float)*KNOTSU(nu), "makeNurbfaces3");

	fp= nu->knotsv;
	vstart= fp[nu->orderv-1];
	
	if(nu->flagv & CU_CYCLIC) vend= fp[nu->pntsv+nu->orderv-1];
	else vend= fp[nu->pntsv];
	vstep= (vend-vstart)/((nu->flagv & CU_CYCLIC) ? totv : totv - 1);
	
	len= KNOTSV(nu);
	basisv= (float *)MEM_mallocN(sizeof(float)*len*totv, "makeNurbfaces3");
	jstart= (int *)MEM_mallocN(sizeof(float)*totv, "makeNurbfaces4");
	jend= (int *)MEM_mallocN(sizeof(float)*totv, "makeNurbfaces5");

	/* precalculation of basisv and jstart,jend */
	if(nu->flagv & CU_CYCLIC) cycl= nu->orderv-1; 
	else cycl= 0;
	v= vstart;
	basis= basisv;
	resolv= totv;
	while(resolv--) {
		basisNurb(v, nu->orderv, (short)(nu->pntsv+cycl), nu->knotsv, basis, jstart+resolv, jend+resolv);
		basis+= KNOTSV(nu);
		v+= vstep;
	}

	if(nu->flagu & CU_CYCLIC) cycl= nu->orderu-1; 
	else cycl= 0;
	in= coord_array;
	u= ustart;
	resolu= totu;
	while(resolu--) {

		basisNurb(u, nu->orderu, (short)(nu->pntsu+cycl), nu->knotsu, basisu, &istart, &iend);

		basis= basisv;
		resolv= totv;
		while(resolv--) {

			jsta= jstart[resolv];
			jen= jend[resolv];

			/* calculate sum */
			sumdiv= 0.0;
			fp= sum;

			for(j= jsta; j<=jen; j++) {

				if(j>=nu->pntsv) jofs= (j - nu->pntsv);
				else jofs= j;
				bp= nu->bp+ nu->pntsu*jofs+istart-1;

				for(i= istart; i<=iend; i++, fp++) {

					if(i>= nu->pntsu) {
						iofs= i- nu->pntsu;
						bp= nu->bp+ nu->pntsu*jofs+iofs;
					}
					else bp++;

					if(ratcomp) {
						*fp= basisu[i]*basis[j]*bp->vec[3];
						sumdiv+= *fp;
					}
					else *fp= basisu[i]*basis[j];
				}
			}
		
			if(ratcomp) {
				fp= sum;
				for(j= jsta; j<=jen; j++) {
					for(i= istart; i<=iend; i++, fp++) {
						*fp/= sumdiv;
					}
				}
			}

			/* one! (1.0) real point now */
			fp= sum;
			for(j= jsta; j<=jen; j++) {

				if(j>=nu->pntsv) jofs= (j - nu->pntsv);
				else jofs= j;
				bp= nu->bp+ nu->pntsu*jofs+istart-1;

				for(i= istart; i<=iend; i++, fp++) {

					if(i>= nu->pntsu) {
						iofs= i- nu->pntsu;
						bp= nu->bp+ nu->pntsu*jofs+iofs;
					}
					else bp++;

					if(*fp!=0.0) {
						in[0]+= (*fp) * bp->vec[0];
						in[1]+= (*fp) * bp->vec[1];
						in[2]+= (*fp) * bp->vec[2];
					}
				}
			}

			in+=3;
			basis+= KNOTSV(nu);
		}
		u+= ustep;
		if (rowstride!=0) in = (float*) (((unsigned char*) in) + (rowstride - 3*totv*sizeof(*in)));
	}

	/* free */
	MEM_freeN(sum);
	MEM_freeN(basisu);
	MEM_freeN(basisv);
	MEM_freeN(jstart);
	MEM_freeN(jend);
}

void makeNurbcurve(Nurb *nu, float *coord_array, float *tilt_array, float *radius_array, int resolu, int stride)
/* coord_array has to be 3*4*pntsu*resolu in size and zero-ed
 * tilt_array and radius_array will be written to if valid */
{
	BPoint *bp;
	float u, ustart, uend, ustep, sumdiv;
	float *basisu, *sum, *fp;
	float *coord_fp= coord_array, *tilt_fp= tilt_array, *radius_fp= radius_array;
	int i, len, istart, iend, cycl;

	if(nu->knotsu==NULL) return;
	if(nu->orderu>nu->pntsu) return;
	if(coord_array==0) return;

	/* allocate and initialize */
	len= nu->pntsu;
	if(len==0) return;
	sum= (float *)MEM_callocN(sizeof(float)*len, "makeNurbcurve1");
	
	resolu= (resolu*SEGMENTSU(nu));
	
	if(resolu==0) {
		MEM_freeN(sum);
		return;
	}

	fp= nu->knotsu;
	ustart= fp[nu->orderu-1];
	if(nu->flagu & CU_CYCLIC) uend= fp[nu->pntsu+nu->orderu-1];
	else uend= fp[nu->pntsu];
	ustep= (uend-ustart)/(resolu - ((nu->flagu & CU_CYCLIC) ? 0 : 1));
	
	basisu= (float *)MEM_mallocN(sizeof(float)*KNOTSU(nu), "makeNurbcurve3");

	if(nu->flagu & CU_CYCLIC) cycl= nu->orderu-1; 
	else cycl= 0;

	u= ustart;
	while(resolu--) {

		basisNurb(u, nu->orderu, (short)(nu->pntsu+cycl), nu->knotsu, basisu, &istart, &iend);
		/* calc sum */
		sumdiv= 0.0;
		fp= sum;
		bp= nu->bp+ istart-1;
		for(i= istart; i<=iend; i++, fp++) {

			if(i>=nu->pntsu) bp= nu->bp+(i - nu->pntsu);
			else bp++;

			*fp= basisu[i]*bp->vec[3];
			sumdiv+= *fp;
		}
		if(sumdiv!=0.0) if(sumdiv<0.999 || sumdiv>1.001) {
			/* is normalizing needed? */
			fp= sum;
			for(i= istart; i<=iend; i++, fp++) {
				*fp/= sumdiv;
			}
		}

		/* one! (1.0) real point */
		fp= sum;
		bp= nu->bp+ istart-1;
		for(i= istart; i<=iend; i++, fp++) {

			if(i>=nu->pntsu) bp= nu->bp+(i - nu->pntsu);
			else bp++;

			if(*fp!=0.0) {
				
				coord_fp[0]+= (*fp) * bp->vec[0];
				coord_fp[1]+= (*fp) * bp->vec[1];
				coord_fp[2]+= (*fp) * bp->vec[2];
				
				if (tilt_fp)
					(*tilt_fp) += (*fp) * bp->alfa;
				
				if (radius_fp)
					(*radius_fp) += (*fp) * bp->radius;
				
			}
		}

		coord_fp = (float *)(((char *)coord_fp) + stride);
		
		if (tilt_fp)	tilt_fp = (float *)(((char *)tilt_fp) + stride);
		if (radius_fp)	radius_fp = (float *)(((char *)radius_fp) + stride);
		
		u+= ustep;
	}

	/* free */
	MEM_freeN(sum);
	MEM_freeN(basisu);
}

/* forward differencing method for bezier curve */
void forward_diff_bezier(float q0, float q1, float q2, float q3, float *p, int it, int stride)
{
	float rt0,rt1,rt2,rt3,f;
	int a;

	f= (float)it;
	rt0= q0;
	rt1= 3.0f*(q1-q0)/f;
	f*= f;
	rt2= 3.0f*(q0-2.0f*q1+q2)/f;
	f*= it;
	rt3= (q3-q0+3.0f*(q1-q2))/f;
 	
  	q0= rt0;
	q1= rt1+rt2+rt3;
	q2= 2*rt2+6*rt3;
	q3= 6*rt3;
  
  	for(a=0; a<=it; a++) {
		*p= q0;
		p = (float *)(((char *)p)+stride);
		q0+= q1;
 		q1+= q2;
 		q2+= q3;
 	}
}

static void forward_diff_bezier_cotangent(float *p0, float *p1, float *p2, float *p3, float *p, int it, int stride)
{
	/* note that these are not purpendicular to the curve
	 * they need to be rotated for this,
	 *
	 * This could also be optimized like forward_diff_bezier */
	int a;
  	for(a=0; a<=it; a++) {
		float t = (float)a / (float)it;

		int i;
		for(i=0; i<3; i++) {
			p[i]= (-6*t + 6)*p0[i] + (18*t - 12)*p1[i] + (-18*t + 6)*p2[i] + (6*t)*p3[i];
		}
		Normalize(p);
		p = (float *)(((char *)p)+stride);
 	}
}

/* ~~~~~~~~~~~~~~~~~~~~~~~~~~~~~~ */

float *make_orco_surf(Object *ob)
{
	Curve *cu= ob->data;
	Nurb *nu;
	int a, b, tot=0;
	int sizeu, sizev;
	float *fp, *coord_array;
	
	/* first calculate the size of the datablock */
	nu= cu->nurb.first;
	while(nu) {
		/* as we want to avoid the seam in a cyclic nurbs
		texture wrapping, reserve extra orco data space to save these extra needed
		vertex based UV coordinates for the meridian vertices.
		Vertices on the 0/2pi boundary are not duplicated inside the displist but later in
		the renderface/vert construction.
		
		See also convertblender.c: init_render_surf()
		*/
		
		sizeu = nu->pntsu*nu->resolu; 
		sizev = nu->pntsv*nu->resolv;
		if (nu->flagu & CU_CYCLIC) sizeu++;
		if (nu->flagv & CU_CYCLIC) sizev++;
 		if(nu->pntsv>1) tot+= sizeu * sizev;
		
		nu= nu->next;
	}
	/* makeNurbfaces wants zeros */
	fp= coord_array= MEM_callocN(3*sizeof(float)*tot, "make_orco");
	
	nu= cu->nurb.first;
	while(nu) {
		if(nu->pntsv>1) {
			sizeu = nu->pntsu*nu->resolu; 
			sizev = nu->pntsv*nu->resolv;
			if (nu->flagu & CU_CYCLIC) sizeu++;
			if (nu->flagv & CU_CYCLIC) sizev++;
			
			if(cu->flag & CU_UV_ORCO) {
				for(b=0; b< sizeu; b++) {
					for(a=0; a< sizev; a++) {
						
						if(sizev <2) fp[0]= 0.0f;
						else fp[0]= -1.0f + 2.0f*((float)a)/(sizev - 1);
						
						if(sizeu <2) fp[1]= 0.0f;
						else fp[1]= -1.0f + 2.0f*((float)b)/(sizeu - 1);
						
						fp[2]= 0.0;
						
						fp+= 3;
					}
				}
			}
			else {
				float *_tdata= MEM_callocN((nu->pntsu*nu->resolu) * (nu->pntsv*nu->resolv) *3*sizeof(float), "temp data");
				float *tdata= _tdata;
				
				makeNurbfaces(nu, tdata, 0);
				
				for(b=0; b<sizeu; b++) {
					int use_b= b;
					if (b==sizeu-1 && (nu->flagu & CU_CYCLIC))
						use_b= 0;
					
					for(a=0; a<sizev; a++) {
						int use_a= a;
						if (a==sizev-1 && (nu->flagv & CU_CYCLIC))
							use_a= 0;
						
						tdata = _tdata + 3 * (use_b * (nu->pntsv*nu->resolv) + use_a);
						
						fp[0]= (tdata[0]-cu->loc[0])/cu->size[0];
						fp[1]= (tdata[1]-cu->loc[1])/cu->size[1];
						fp[2]= (tdata[2]-cu->loc[2])/cu->size[2];
						fp+= 3;
					}
				}
				
				MEM_freeN(_tdata);
			}
		}
		nu= nu->next;
	}
	
	return coord_array;
}


	/* NOTE: This routine is tied to the order of vertex
	 * built by displist and as passed to the renderer.
	 */
float *make_orco_curve(Scene *scene, Object *ob)
{
	Curve *cu = ob->data;
	DispList *dl;
	int u, v, numVerts;
	float *fp, *coord_array;
	int remakeDisp = 0;

	if (!(cu->flag&CU_UV_ORCO) && cu->key && cu->key->block.first) {
		makeDispListCurveTypes(scene, ob, 1);
		remakeDisp = 1;
	}

	/* Assumes displist has been built */

	numVerts = 0;
	for (dl=cu->disp.first; dl; dl=dl->next) {
		if (dl->type==DL_INDEX3) {
			numVerts += dl->nr;
		} else if (dl->type==DL_SURF) {
			/* convertblender.c uses the Surface code for creating renderfaces when cyclic U only (closed circle beveling) */
			if (dl->flag & DL_CYCL_U) {
				if (dl->flag & DL_CYCL_V)
					numVerts += (dl->parts+1)*(dl->nr+1);
				else
					numVerts += dl->parts*(dl->nr+1);
			}
			else
				numVerts += dl->parts*dl->nr;
		}
	}

	fp= coord_array= MEM_mallocN(3*sizeof(float)*numVerts, "cu_orco");
	for (dl=cu->disp.first; dl; dl=dl->next) {
		if (dl->type==DL_INDEX3) {
			for (u=0; u<dl->nr; u++, fp+=3) {
				if (cu->flag & CU_UV_ORCO) {
					fp[0]= 2.0f*u/(dl->nr-1) - 1.0f;
					fp[1]= 0.0;
					fp[2]= 0.0;
				} else {
					VECCOPY(fp, &dl->verts[u*3]);

					fp[0]= (fp[0]-cu->loc[0])/cu->size[0];
					fp[1]= (fp[1]-cu->loc[1])/cu->size[1];
					fp[2]= (fp[2]-cu->loc[2])/cu->size[2];
				}
			}
		} else if (dl->type==DL_SURF) {
			int sizeu= dl->nr, sizev= dl->parts;
			
			/* exception as handled in convertblender.c too */
			if (dl->flag & DL_CYCL_U) {
				sizeu++;
				if (dl->flag & DL_CYCL_V)
					sizev++;
			}
			
			for (u=0; u<sizev; u++) {
				for (v=0; v<sizeu; v++,fp+=3) {
					if (cu->flag & CU_UV_ORCO) {
						fp[0]= 2.0f*u/(dl->parts-1) - 1.0f;
						fp[1]= 2.0f*v/(dl->nr-1) - 1.0f;
						fp[2]= 0.0;
					} else {
						float *vert;
						int realv= v % dl->nr;
						int realu= u % dl->parts;
						
						vert= dl->verts + 3*(dl->nr*realu + realv);
						VECCOPY(fp, vert);

						fp[0]= (fp[0]-cu->loc[0])/cu->size[0];
						fp[1]= (fp[1]-cu->loc[1])/cu->size[1];
						fp[2]= (fp[2]-cu->loc[2])/cu->size[2];
					}
				}
			}
		}
	}

	if (remakeDisp) {
		makeDispListCurveTypes(scene, ob, 0);
	}

	return coord_array;
}


/* ***************** BEVEL ****************** */

void makebevelcurve(Scene *scene, Object *ob, ListBase *disp)
{
	DispList *dl, *dlnew;
	Curve *bevcu, *cu;
	float *fp, facx, facy, angle, dangle;
	int nr, a;

	cu= ob->data;
	disp->first = disp->last = NULL;

	/* if a font object is being edited, then do nothing */
// XXX	if( ob == obedit && ob->type == OB_FONT ) return;

	if(cu->bevobj && cu->bevobj!=ob) {
		if(cu->bevobj->type==OB_CURVE) {
			bevcu= cu->bevobj->data;
			if(bevcu->ext1==0.0 && bevcu->ext2==0.0) {
				facx= cu->bevobj->size[0];
				facy= cu->bevobj->size[1];

				dl= bevcu->disp.first;
				if(dl==0) {
					makeDispListCurveTypes(scene, cu->bevobj, 0);
					dl= bevcu->disp.first;
				}
				while(dl) {
					if ELEM(dl->type, DL_POLY, DL_SEGM) {
						dlnew= MEM_mallocN(sizeof(DispList), "makebevelcurve1");					
						*dlnew= *dl;
						dlnew->verts= MEM_mallocN(3*sizeof(float)*dl->parts*dl->nr, "makebevelcurve1");
						memcpy(dlnew->verts, dl->verts, 3*sizeof(float)*dl->parts*dl->nr);
						
						if(dlnew->type==DL_SEGM) dlnew->flag |= (DL_FRONT_CURVE|DL_BACK_CURVE);
						
						BLI_addtail(disp, dlnew);
						fp= dlnew->verts;
						nr= dlnew->parts*dlnew->nr;
						while(nr--) {
							fp[2]= fp[1]*facy;
							fp[1]= -fp[0]*facx;
							fp[0]= 0.0;
							fp+= 3;
						}
					}
					dl= dl->next;
				}
			}
		}
	}
	else if(cu->ext1==0.0 && cu->ext2==0.0) {
		;
	}
	else if(cu->ext2==0.0) {
		dl= MEM_callocN(sizeof(DispList), "makebevelcurve2");
		dl->verts= MEM_mallocN(2*3*sizeof(float), "makebevelcurve2");
		BLI_addtail(disp, dl);
		dl->type= DL_SEGM;
		dl->parts= 1;
		dl->flag= DL_FRONT_CURVE|DL_BACK_CURVE;
		dl->nr= 2;
		
		fp= dl->verts;
		fp[0]= fp[1]= 0.0;
		fp[2]= -cu->ext1;
		fp[3]= fp[4]= 0.0;
		fp[5]= cu->ext1;
	}
	else if( (cu->flag & (CU_FRONT|CU_BACK))==0 && cu->ext1==0.0f)	{ // we make a full round bevel in that case
		
		nr= 4+ 2*cu->bevresol;
		   
		dl= MEM_callocN(sizeof(DispList), "makebevelcurve p1");
		dl->verts= MEM_mallocN(nr*3*sizeof(float), "makebevelcurve p1");
		BLI_addtail(disp, dl);
		dl->type= DL_POLY;
		dl->parts= 1;
		dl->flag= DL_BACK_CURVE;
		dl->nr= nr;

		/* a circle */
		fp= dl->verts;
		dangle= (2.0f*M_PI/(nr));
		angle= -(nr-1)*dangle;
		
		for(a=0; a<nr; a++) {
			fp[0]= 0.0;
			fp[1]= (float)(cos(angle)*(cu->ext2));
			fp[2]= (float)(sin(angle)*(cu->ext2)) - cu->ext1;
			angle+= dangle;
			fp+= 3;
		}
	}
	else {
		short dnr;
		
		/* bevel now in three parts, for proper vertex normals */
		/* part 1 */
		dnr= nr= 2+ cu->bevresol;
		if( (cu->flag & (CU_FRONT|CU_BACK))==0)
			nr= 3+ 2*cu->bevresol;
		   
		dl= MEM_callocN(sizeof(DispList), "makebevelcurve p1");
		dl->verts= MEM_mallocN(nr*3*sizeof(float), "makebevelcurve p1");
		BLI_addtail(disp, dl);
		dl->type= DL_SEGM;
		dl->parts= 1;
		dl->flag= DL_BACK_CURVE;
		dl->nr= nr;

		/* half a circle */
		fp= dl->verts;
		dangle= (0.5*M_PI/(dnr-1));
		angle= -(nr-1)*dangle;
		
		for(a=0; a<nr; a++) {
			fp[0]= 0.0;
			fp[1]= (float)(cos(angle)*(cu->ext2));
			fp[2]= (float)(sin(angle)*(cu->ext2)) - cu->ext1;
			angle+= dangle;
			fp+= 3;
		}
		
		/* part 2, sidefaces */
		if(cu->ext1!=0.0) {
			nr= 2;
			
			dl= MEM_callocN(sizeof(DispList), "makebevelcurve p2");
			dl->verts= MEM_callocN(nr*3*sizeof(float), "makebevelcurve p2");
			BLI_addtail(disp, dl);
			dl->type= DL_SEGM;
			dl->parts= 1;
			dl->nr= nr;
			
			fp= dl->verts;
			fp[1]= cu->ext2;
			fp[2]= -cu->ext1;
			fp[4]= cu->ext2;
			fp[5]= cu->ext1;
			
			if( (cu->flag & (CU_FRONT|CU_BACK))==0) {
				dl= MEM_dupallocN(dl);
				dl->verts= MEM_dupallocN(dl->verts);
				BLI_addtail(disp, dl);
				
				fp= dl->verts;
				fp[1]= -fp[1];
				fp[2]= -fp[2];
				fp[4]= -fp[4];
				fp[5]= -fp[5];
			}
		}
		
		/* part 3 */
		dnr= nr= 2+ cu->bevresol;
		if( (cu->flag & (CU_FRONT|CU_BACK))==0)
			nr= 3+ 2*cu->bevresol;
		
		dl= MEM_callocN(sizeof(DispList), "makebevelcurve p3");
		dl->verts= MEM_mallocN(nr*3*sizeof(float), "makebevelcurve p3");
		BLI_addtail(disp, dl);
		dl->type= DL_SEGM;
		dl->flag= DL_FRONT_CURVE;
		dl->parts= 1;
		dl->nr= nr;
		
		/* half a circle */
		fp= dl->verts;
		angle= 0.0;
		dangle= (0.5*M_PI/(dnr-1));
		
		for(a=0; a<nr; a++) {
			fp[0]= 0.0;
			fp[1]= (float)(cos(angle)*(cu->ext2));
			fp[2]= (float)(sin(angle)*(cu->ext2)) + cu->ext1;
			angle+= dangle;
			fp+= 3;
		}
	}
}

static int cu_isectLL(float *v1, float *v2, float *v3, float *v4, short cox, short coy, float *labda, float *mu, float *vec)
{
	/* return:
		-1: colliniar
		 0: no intersection of segments
		 1: exact intersection of segments
		 2: cross-intersection of segments
	*/
	float deler;

	deler= (v1[cox]-v2[cox])*(v3[coy]-v4[coy])-(v3[cox]-v4[cox])*(v1[coy]-v2[coy]);
	if(deler==0.0) return -1;

	*labda= (v1[coy]-v3[coy])*(v3[cox]-v4[cox])-(v1[cox]-v3[cox])*(v3[coy]-v4[coy]);
	*labda= -(*labda/deler);

	deler= v3[coy]-v4[coy];
	if(deler==0) {
		deler=v3[cox]-v4[cox];
		*mu= -(*labda*(v2[cox]-v1[cox])+v1[cox]-v3[cox])/deler;
	} else {
		*mu= -(*labda*(v2[coy]-v1[coy])+v1[coy]-v3[coy])/deler;
	}
	vec[cox]= *labda*(v2[cox]-v1[cox])+v1[cox];
	vec[coy]= *labda*(v2[coy]-v1[coy])+v1[coy];

	if(*labda>=0.0 && *labda<=1.0 && *mu>=0.0 && *mu<=1.0) {
		if(*labda==0.0 || *labda==1.0 || *mu==0.0 || *mu==1.0) return 1;
		return 2;
	}
	return 0;
}


static short bevelinside(BevList *bl1,BevList *bl2)
{
	/* is bl2 INSIDE bl1 ? with left-right method and "labda's" */
	/* returns '1' if correct hole  */
	BevPoint *bevp, *prevbevp;
	float min,max,vec[3],hvec1[3],hvec2[3],lab,mu;
	int nr, links=0,rechts=0,mode;

	/* take first vertex of possible hole */

	bevp= (BevPoint *)(bl2+1);
	hvec1[0]= bevp->vec[0]; 
	hvec1[1]= bevp->vec[1]; 
	hvec1[2]= 0.0;
	VECCOPY(hvec2,hvec1);
	hvec2[0]+=1000;

	/* test it with all edges of potential surounding poly */
	/* count number of transitions left-right  */

	bevp= (BevPoint *)(bl1+1);
	nr= bl1->nr;
	prevbevp= bevp+(nr-1);

	while(nr--) {
		min= prevbevp->vec[0];
		max= bevp->vec[1];
		if(max<min) {
			min= max;
			max= prevbevp->vec[1];
		}
		if(min!=max) {
			if(min<=hvec1[1] && max>=hvec1[1]) {
				/* there's a transition, calc intersection point */
				mode= cu_isectLL(prevbevp->vec, bevp->vec, hvec1, hvec2, 0, 1, &lab, &mu, vec);
				/* if lab==0.0 or lab==1.0 then the edge intersects exactly a transition
			           only allow for one situation: we choose lab= 1.0
				 */
				if(mode>=0 && lab!=0.0) {
					if(vec[0]<hvec1[0]) links++;
					else rechts++;
				}
			}
		}
		prevbevp= bevp;
		bevp++;
	}
	
	if( (links & 1) && (rechts & 1) ) return 1;
	return 0;
}


struct bevelsort {
	float left;
	BevList *bl;
	int dir;
};

static int vergxcobev(const void *a1, const void *a2)
{
	const struct bevelsort *x1=a1,*x2=a2;

	if( x1->left > x2->left ) return 1;
	else if( x1->left < x2->left) return -1;
	return 0;
}

/* this function cannot be replaced with atan2, but why? */

static void calc_bevel_sin_cos(float x1, float y1, float x2, float y2, float *sina, float *cosa)
{
	float t01, t02, x3, y3;

	t01= (float)sqrt(x1*x1+y1*y1);
	t02= (float)sqrt(x2*x2+y2*y2);
	if(t01==0.0) t01= 1.0;
	if(t02==0.0) t02= 1.0;

	x1/=t01; 
	y1/=t01;
	x2/=t02; 
	y2/=t02;

	t02= x1*x2+y1*y2;
	if(fabs(t02)>=1.0) t02= .5*M_PI;
	else t02= (saacos(t02))/2.0f;

	t02= (float)sin(t02);
	if(t02==0.0) t02= 1.0;

	x3= x1-x2;
	y3= y1-y2;
	if(x3==0 && y3==0) {
		x3= y1;
		y3= -x1;
	} else {
		t01= (float)sqrt(x3*x3+y3*y3);
		x3/=t01; 
		y3/=t01;
	}

	*sina= -y3/t02;
	*cosa= x3/t02;

}

static void alfa_bezpart(BezTriple *prevbezt, BezTriple *bezt, Nurb *nu, float *tilt_array, float *radius_array, int resolu, int stride)
{
	BezTriple *pprev, *next, *last;
	float fac, dfac, t[4];
	int a;
	
	if(tilt_array==NULL && radius_array==NULL)
		return;
	
	last= nu->bezt+(nu->pntsu-1);
	
	/* returns a point */
	if(prevbezt==nu->bezt) {
		if(nu->flagu & CU_CYCLIC) pprev= last;
		else pprev= prevbezt;
	}
	else pprev= prevbezt-1;
	
	/* next point */
	if(bezt==last) {
		if(nu->flagu & CU_CYCLIC) next= nu->bezt;
		else next= bezt;
	}
	else next= bezt+1;
	
	fac= 0.0;
	dfac= 1.0f/(float)resolu;
	
	for(a=0; a<resolu; a++, fac+= dfac) {
		if (tilt_array) {
			if (nu->tilt_interp==3) { /* May as well support for tilt also 2.47 ease interp */
				*tilt_array = prevbezt->alfa + (bezt->alfa - prevbezt->alfa)*(3.0f*fac*fac - 2.0f*fac*fac*fac);
			} else {
				key_curve_position_weights(fac, t, nu->tilt_interp);
				*tilt_array= t[0]*pprev->alfa + t[1]*prevbezt->alfa + t[2]*bezt->alfa + t[3]*next->alfa;
			}
			
			tilt_array = (float *)(((char *)tilt_array) + stride); 
		}
		
		if (radius_array) {
			if (nu->radius_interp==3) {
				/* Support 2.47 ease interp
				 * Note! - this only takes the 2 points into account,
				 * giving much more localized results to changes in radius, sometimes you want that */
				*radius_array = prevbezt->radius + (bezt->radius - prevbezt->radius)*(3.0f*fac*fac - 2.0f*fac*fac*fac);
			} else {
				
				/* reuse interpolation from tilt if we can */
				if (tilt_array==NULL || nu->tilt_interp != nu->radius_interp) {
					key_curve_position_weights(fac, t, nu->radius_interp);
				}
				*radius_array= t[0]*pprev->radius + t[1]*prevbezt->radius + t[2]*bezt->radius + t[3]*next->radius;
			}
			
			radius_array = (float *)(((char *)radius_array) + stride); 
		}
	}
}

/* make_bevel_list_3D_* funcs, at a minimum these must
 * fill in the bezp->quat and bezp->dir values */

/* correct non-cyclic cases by copying direction and rotation
 * values onto the first & last end-points */
static void bevel_list_cyclic_fix(BevList *bl)
{
	BevPoint *bevp, *bevp1;

	bevp= (BevPoint *)(bl+1);
	bevp1= bevp+1;
	QUATCOPY(bevp->quat, bevp1->quat);
	VECCOPY(bevp->dir, bevp1->dir);
	VECCOPY(bevp->tan, bevp1->tan);
	bevp= (BevPoint *)(bl+1);
	bevp+= (bl->nr-1);
	bevp1= bevp-1;
	QUATCOPY(bevp->quat, bevp1->quat);
	VECCOPY(bevp->dir, bevp1->dir);
	VECCOPY(bevp->tan, bevp1->tan);
}
/* utility for make_bevel_list_3D_* funcs */
static void bevel_list_calc_bisect(BevList *bl)
{
	BevPoint *bevp2, *bevp1, *bevp0;
	int nr;

	bevp2= (BevPoint *)(bl+1);
	bevp1= bevp2+(bl->nr-1);
	bevp0= bevp1-1;

	nr= bl->nr;
	while(nr--) {
		/* totally simple */
		VecBisect3(bevp1->dir, bevp0->vec, bevp1->vec, bevp2->vec);

		bevp0= bevp1;
		bevp1= bevp2;
		bevp2++;
	}
}
static void bevel_list_flip_tangents(BevList *bl)
{
	BevPoint *bevp2, *bevp1, *bevp0;
	int nr;

	bevp2= (BevPoint *)(bl+1);
	bevp1= bevp2+(bl->nr-1);
	bevp0= bevp1-1;

	nr= bl->nr;
	while(nr--) {
		if(RAD2DEG(VecAngle2(bevp0->tan, bevp1->tan)) > 90)
			VecNegf(bevp1->tan);

		bevp0= bevp1;
		bevp1= bevp2;
		bevp2++;
	}
}
/* apply user tilt */
static void bevel_list_apply_tilt(BevList *bl)
{
	BevPoint *bevp2, *bevp1, *bevp0;
	int nr;
	float q[4];

	bevp2= (BevPoint *)(bl+1);
	bevp1= bevp2+(bl->nr-1);
	bevp0= bevp1-1;

	nr= bl->nr;
	while(nr--) {
		AxisAngleToQuat(q, bevp1->dir, bevp1->alfa);
		QuatMul(bevp1->quat, q, bevp1->quat);
		NormalQuat(bevp1->quat);

		bevp0= bevp1;
		bevp1= bevp2;
		bevp2++;
	}
}
/* smooth quats, this function should be optimized, it can get slow with many iterations. */
static void bevel_list_smooth(BevList *bl, int smooth_iter)
{
	BevPoint *bevp2, *bevp1, *bevp0;
	int nr;

	float q[4];
	float bevp0_quat[4];
	int a;

	for(a=0; a < smooth_iter; a++) {

		bevp2= (BevPoint *)(bl+1);
		bevp1= bevp2+(bl->nr-1);
		bevp0= bevp1-1;

		nr= bl->nr;

		if(bl->poly== -1) { /* check its not cyclic */
			/* skip the first point */
			bevp0= bevp1;
			bevp1= bevp2;
			bevp2++;
			nr--;

			bevp0= bevp1;
			bevp1= bevp2;
			bevp2++;
			nr--;

		}

		QUATCOPY(bevp0_quat, bevp0->quat);

		while(nr--) {
			/* interpolate quats */
			float zaxis[3] = {0,0,1}, cross[3], q2[4];
			QuatInterpol(q, bevp0_quat, bevp2->quat, 0.5);
			NormalQuat(q);

			QuatMulVecf(q, zaxis);
			Crossf(cross, zaxis, bevp1->dir);
			AxisAngleToQuat(q2, cross, NormalizedVecAngle2(zaxis, bevp1->dir));
			NormalQuat(q2);

			QUATCOPY(bevp0_quat, bevp1->quat);
			QuatMul(q, q2, q);
			QuatInterpol(bevp1->quat, bevp1->quat, q, 0.5);
			NormalQuat(bevp1->quat);


			bevp0= bevp1;
			bevp1= bevp2;
			bevp2++;
		}
	}
}

static void make_bevel_list_3D_zup(BevList *bl)
{
	BevPoint *bevp2, *bevp1, *bevp0; /* standard for all make_bevel_list_3D_* funcs */
	int nr;

	bevp2= (BevPoint *)(bl+1);
	bevp1= bevp2+(bl->nr-1);
	bevp0= bevp1-1;

	nr= bl->nr;
	while(nr--) {
		/* totally simple */
		VecBisect3(bevp1->dir, bevp0->vec, bevp1->vec, bevp2->vec);
		vectoquat(bevp1->dir, 5, 1, bevp1->quat);

		bevp0= bevp1;
		bevp1= bevp2;
		bevp2++;
	}
}

static void make_bevel_list_3D_minimum_twist(BevList *bl)
{
	BevPoint *bevp2, *bevp1, *bevp0; /* standard for all make_bevel_list_3D_* funcs */
	int nr;
	float q[4];

	float cross_tmp[3];

	bevel_list_calc_bisect(bl);

	bevp2= (BevPoint *)(bl+1);
	bevp1= bevp2+(bl->nr-1);
	bevp0= bevp1-1;

	nr= bl->nr;
	while(nr--) {

		if(nr+4 > bl->nr) { /* first time and second time, otherwise first point adjusts last */
			vectoquat(bevp1->dir, 5, 1, bevp1->quat);
		}
		else {
			float angle= NormalizedVecAngle2(bevp0->dir, bevp1->dir);

			if(angle > 0.0f) { /* otherwise we can keep as is */
				Crossf(cross_tmp, bevp0->dir, bevp1->dir);
				AxisAngleToQuat(q, cross_tmp, angle);
				QuatMul(bevp1->quat, q, bevp0->quat);
			}
			else {
				QUATCOPY(bevp1->quat, bevp0->quat);
			}
		}

		bevp0= bevp1;
		bevp1= bevp2;
		bevp2++;
	}

	if(bl->poly != -1) { /* check for cyclic */

		/* Need to correct for the start/end points not matching
		 * do this by calculating the tilt angle difference, then apply
		 * the rotation gradually over the entire curve
		 *
		 * note that the split is between last and second last, rather then first/last as youd expect.
		 *
		 * real order is like this
		 * 0,1,2,3,4 --> 1,2,3,4,0
		 *
		 * this is why we compare last with second last
		 * */
		float vec_1[3]= {0,1,0}, vec_2[3]= {0,1,0}, angle, ang_fac, cross_tmp[3];

		BevPoint *bevp_first;
		BevPoint *bevp_last;


		bevp_first= (BevPoint *)(bl+1);
		bevp_first+= bl->nr-1;
		bevp_last = bevp_first;
		bevp_last--;

		/* quats and vec's are normalized, should not need to re-normalize */
		QuatMulVecf(bevp_first->quat, vec_1);
		QuatMulVecf(bevp_last->quat, vec_2);
		Normalize(vec_1);
		Normalize(vec_2);

		/* align the vector, can avoid this and it looks 98% OK but
		 * better to align the angle quat roll's before comparing */
		{
			Crossf(cross_tmp, bevp_last->dir, bevp_first->dir);
			angle = NormalizedVecAngle2(bevp_first->dir, bevp_last->dir);
			AxisAngleToQuat(q, cross_tmp, angle);
			QuatMulVecf(q, vec_2);
		}

		angle= NormalizedVecAngle2(vec_1, vec_2);

		/* flip rotation if needs be */
		Crossf(cross_tmp, vec_1, vec_2);
		Normalize(cross_tmp);
		if(NormalizedVecAngle2(bevp_first->dir, cross_tmp) < 90/(180.0/M_PI))
			angle = -angle;

		bevp2= (BevPoint *)(bl+1);
		bevp1= bevp2+(bl->nr-1);
		bevp0= bevp1-1;

		nr= bl->nr;
		while(nr--) {
			ang_fac= angle * (1.0f-((float)nr/bl->nr)); /* also works */

			AxisAngleToQuat(q, bevp1->dir, ang_fac);
			QuatMul(bevp1->quat, q, bevp1->quat);

			bevp0= bevp1;
			bevp1= bevp2;
			bevp2++;
		}
	}
}

static void make_bevel_list_3D_tangent(BevList *bl)
{
	BevPoint *bevp2, *bevp1, *bevp0; /* standard for all make_bevel_list_3D_* funcs */
	int nr;

	float bevp0_tan[3], cross_tmp[3];

	bevel_list_calc_bisect(bl);
	if(bl->poly== -1) /* check its not cyclic */
		bevel_list_cyclic_fix(bl); // XXX - run this now so tangents will be right before doing the flipping
	bevel_list_flip_tangents(bl);

	/* correct the tangents */
	bevp2= (BevPoint *)(bl+1);
	bevp1= bevp2+(bl->nr-1);
	bevp0= bevp1-1;

	nr= bl->nr;
	while(nr--) {

		Crossf(cross_tmp, bevp1->tan, bevp1->dir);
		Crossf(bevp1->tan, cross_tmp, bevp1->dir);
		Normalize(bevp1->tan);

		bevp0= bevp1;
		bevp1= bevp2;
		bevp2++;
	}


	/* now for the real twist calc */
	bevp2= (BevPoint *)(bl+1);
	bevp1= bevp2+(bl->nr-1);
	bevp0= bevp1-1;

	VECCOPY(bevp0_tan, bevp0->tan);

	nr= bl->nr;
	while(nr--) {

		/* make perpendicular, modify tan in place, is ok */
		float cross_tmp[3];
		float zero[3] = {0,0,0};

		Crossf(cross_tmp, bevp1->tan, bevp1->dir);
		Normalize(cross_tmp);
		triatoquat(zero, cross_tmp, bevp1->tan, bevp1->quat); /* XXX - could be faster */

		bevp0= bevp1;
		bevp1= bevp2;
		bevp2++;
	}
}

static void make_bevel_list_3D(BevList *bl, int smooth_iter, int twist_mode)
{
	switch(twist_mode) {
	case CU_TWIST_TANGENT:
		make_bevel_list_3D_tangent(bl);
		break;
	case CU_TWIST_MINIMUM:
		make_bevel_list_3D_minimum_twist(bl);
		break;
	default: /* CU_TWIST_Z_UP default, pre 2.49c */
		make_bevel_list_3D_zup(bl);
	}

	if(bl->poly== -1) /* check its not cyclic */
		bevel_list_cyclic_fix(bl);

	if(smooth_iter)
		bevel_list_smooth(bl, smooth_iter);

	bevel_list_apply_tilt(bl);
}



void makeBevelList(Object *ob)
{
	/*
	 - convert all curves to polys, with indication of resol and flags for double-vertices
	 - possibly; do a smart vertice removal (in case Nurb)
	 - separate in individual blicks with BoundBox
	 - AutoHole detection
	*/
	Curve *cu;
	Nurb *nu;
	BezTriple *bezt, *prevbezt;
	BPoint *bp;
	BevList *bl, *blnew, *blnext;
	BevPoint *bevp, *bevp2, *bevp1 = NULL, *bevp0;
	float min, inp, x1, x2, y1, y2;
	struct bevelsort *sortdata, *sd, *sd1;
	int a, b, nr, poly, resolu = 0, len = 0;
	int do_tilt, do_radius;
	
	/* this function needs an object, because of tflag and upflag */
	cu= ob->data;

	/* do we need to calculate the radius for each point? */
	/* do_radius = (cu->bevobj || cu->taperobj || (cu->flag & CU_FRONT) || (cu->flag & CU_BACK)) ? 0 : 1; */
	
	/* STEP 1: MAKE POLYS  */

	BLI_freelistN(&(cu->bev));
	if(cu->editnurb && ob->type!=OB_FONT) nu= cu->editnurb->first;
	else nu= cu->nurb.first;
	
	while(nu) {
		
		/* check if we will calculate tilt data */
		do_tilt = CU_DO_TILT(cu, nu);
		do_radius = CU_DO_RADIUS(cu, nu); /* normal display uses the radius, better just to calculate them */
		
		/* check we are a single point? also check we are not a surface and that the orderu is sane,
		 * enforced in the UI but can go wrong possibly */
		if(!check_valid_nurb_u(nu)) {
			bl= MEM_callocN(sizeof(BevList)+1*sizeof(BevPoint), "makeBevelList1");
			BLI_addtail(&(cu->bev), bl);
			bl->nr= 0;
		} else {
			if(G.rendering && cu->resolu_ren!=0) 
				resolu= cu->resolu_ren;
			else
				resolu= nu->resolu;
			
			if(nu->type == CU_POLY) {
				len= nu->pntsu;
				bl= MEM_callocN(sizeof(BevList)+len*sizeof(BevPoint), "makeBevelList2");
				BLI_addtail(&(cu->bev), bl);
	
				if(nu->flagu & CU_CYCLIC) bl->poly= 0;
				else bl->poly= -1;
				bl->nr= len;
				bl->dupe_nr= 0;
				bevp= (BevPoint *)(bl+1);
				bp= nu->bp;
	
				while(len--) {
					VECCOPY(bevp->vec, bp->vec);
					bevp->alfa= bp->alfa;
					bevp->radius= bp->radius;
					bevp->split_tag= TRUE;
					bevp++;
					bp++;
				}
			}
			else if(nu->type == CU_BEZIER) {
	
				len= resolu*(nu->pntsu+ (nu->flagu & CU_CYCLIC) -1)+1;	/* in case last point is not cyclic */
				bl= MEM_callocN(sizeof(BevList)+len*sizeof(BevPoint), "makeBevelBPoints");
				BLI_addtail(&(cu->bev), bl);
	
				if(nu->flagu & CU_CYCLIC) bl->poly= 0;
				else bl->poly= -1;
				bevp= (BevPoint *)(bl+1);
	
				a= nu->pntsu-1;
				bezt= nu->bezt;
				if(nu->flagu & CU_CYCLIC) {
					a++;
					prevbezt= nu->bezt+(nu->pntsu-1);
				}
				else {
					prevbezt= bezt;
					bezt++;
				}
				
				while(a--) {
					if(prevbezt->h2==HD_VECT && bezt->h1==HD_VECT) {

						VECCOPY(bevp->vec, prevbezt->vec[1]);
						bevp->alfa= prevbezt->alfa;
						bevp->radius= prevbezt->radius;
						bevp->split_tag= TRUE;
						bevp->dupe_tag= FALSE;
						bevp++;
						bl->nr++;
						bl->dupe_nr= 1;
					}
					else {
						/* always do all three, to prevent data hanging around */
						int j;
						
						/* BevPoint must stay aligned to 4 so sizeof(BevPoint)/sizeof(float) works */
						for(j=0; j<3; j++) {
							forward_diff_bezier(	prevbezt->vec[1][j],	prevbezt->vec[2][j],
													bezt->vec[0][j],		bezt->vec[1][j],
													&(bevp->vec[j]), resolu, sizeof(BevPoint));
						}
						
						/* if both arrays are NULL do nothiong */
						alfa_bezpart(	prevbezt, bezt, nu,
										 do_tilt	? &bevp->alfa : NULL,
										 do_radius	? &bevp->radius : NULL,
										 resolu, sizeof(BevPoint));

						
						if(cu->twist_mode==CU_TWIST_TANGENT) {
							forward_diff_bezier_cotangent(
													prevbezt->vec[1],	prevbezt->vec[2],
													bezt->vec[0],		bezt->vec[1],
													bevp->tan, resolu, sizeof(BevPoint));
						}

						/* indicate with handlecodes double points */
						if(prevbezt->h1==prevbezt->h2) {
							if(prevbezt->h1==0 || prevbezt->h1==HD_VECT) bevp->split_tag= TRUE;
						}
						else {
							if(prevbezt->h1==0 || prevbezt->h1==HD_VECT) bevp->split_tag= TRUE;
							else if(prevbezt->h2==0 || prevbezt->h2==HD_VECT) bevp->split_tag= TRUE;
						}
						bl->nr+= resolu;
						bevp+= resolu;
					}
					prevbezt= bezt;
					bezt++;
				}
				
				if((nu->flagu & CU_CYCLIC)==0) {	    /* not cyclic: endpoint */
					VECCOPY(bevp->vec, prevbezt->vec[1]);
					bevp->alfa= prevbezt->alfa;
					bevp->radius= prevbezt->radius;
					bl->nr++;
				}
			}
			else if(nu->type == CU_NURBS) {
				if(nu->pntsv==1) {
					len= (resolu*SEGMENTSU(nu));
					
					bl= MEM_callocN(sizeof(BevList)+len*sizeof(BevPoint), "makeBevelList3");
					BLI_addtail(&(cu->bev), bl);
					bl->nr= len;
					bl->dupe_nr= 0;
					if(nu->flagu & CU_CYCLIC) bl->poly= 0;
					else bl->poly= -1;
					bevp= (BevPoint *)(bl+1);
					
					makeNurbcurve(	nu, &bevp->vec[0],
									do_tilt		? &bevp->alfa : NULL,
									do_radius	? &bevp->radius : NULL,
									resolu, sizeof(BevPoint));
				}
			}
		}
		nu= nu->next;
	}

	/* STEP 2: DOUBLE POINTS AND AUTOMATIC RESOLUTION, REDUCE DATABLOCKS */
	bl= cu->bev.first;
	while(bl) {
		if (bl->nr) { /* null bevel items come from single points */
			nr= bl->nr;
			bevp1= (BevPoint *)(bl+1);
			bevp0= bevp1+(nr-1);
			nr--;
			while(nr--) {
				if( fabs(bevp0->vec[0]-bevp1->vec[0])<0.00001 ) {
					if( fabs(bevp0->vec[1]-bevp1->vec[1])<0.00001 ) {
						if( fabs(bevp0->vec[2]-bevp1->vec[2])<0.00001 ) {
							bevp0->dupe_tag= TRUE;
							bl->dupe_nr++;
						}
					}
				}
				bevp0= bevp1;
				bevp1++;
			}
		}
		bl= bl->next;
	}
	bl= cu->bev.first;
	while(bl) {
		blnext= bl->next;
		if(bl->nr && bl->dupe_nr) {
			nr= bl->nr- bl->dupe_nr+1;	/* +1 because vectorbezier sets flag too */
			blnew= MEM_mallocN(sizeof(BevList)+nr*sizeof(BevPoint), "makeBevelList4");
			memcpy(blnew, bl, sizeof(BevList));
			blnew->nr= 0;
			BLI_remlink(&(cu->bev), bl);
			BLI_insertlinkbefore(&(cu->bev),blnext,blnew);	/* to make sure bevlijst is tuned with nurblist */
			bevp0= (BevPoint *)(bl+1);
			bevp1= (BevPoint *)(blnew+1);
			nr= bl->nr;
			while(nr--) {
				if(bevp0->dupe_tag==0) {
					memcpy(bevp1, bevp0, sizeof(BevPoint));
					bevp1++;
					blnew->nr++;
				}
				bevp0++;
			}
			MEM_freeN(bl);
			blnew->dupe_nr= 0;
		}
		bl= blnext;
	}

	/* STEP 3: POLYS COUNT AND AUTOHOLE */
	bl= cu->bev.first;
	poly= 0;
	while(bl) {
		if(bl->nr && bl->poly>=0) {
			poly++;
			bl->poly= poly;
			bl->hole= 0;
		}
		bl= bl->next;
	}
	

	/* find extreme left points, also test (turning) direction */
	if(poly>0) {
		sd= sortdata= MEM_mallocN(sizeof(struct bevelsort)*poly, "makeBevelList5");
		bl= cu->bev.first;
		while(bl) {
			if(bl->poly>0) {

				min= 300000.0;
				bevp= (BevPoint *)(bl+1);
				nr= bl->nr;
				while(nr--) {
					if(min>bevp->vec[0]) {
						min= bevp->vec[0];
						bevp1= bevp;
					}
					bevp++;
				}
				sd->bl= bl;
				sd->left= min;

				bevp= (BevPoint *)(bl+1);
				if(bevp1== bevp) bevp0= bevp+ (bl->nr-1);
				else bevp0= bevp1-1;
				bevp= bevp+ (bl->nr-1);
				if(bevp1== bevp) bevp2= (BevPoint *)(bl+1);
				else bevp2= bevp1+1;

				inp= (bevp1->vec[0]- bevp0->vec[0]) * (bevp0->vec[1]- bevp2->vec[1]) + (bevp0->vec[1]- bevp1->vec[1]) * (bevp0->vec[0]- bevp2->vec[0]);

				if(inp>0.0) sd->dir= 1;
				else sd->dir= 0;

				sd++;
			}

			bl= bl->next;
		}
		qsort(sortdata,poly,sizeof(struct bevelsort), vergxcobev);

		sd= sortdata+1;
		for(a=1; a<poly; a++, sd++) {
			bl= sd->bl;	    /* is bl a hole? */
			sd1= sortdata+ (a-1);
			for(b=a-1; b>=0; b--, sd1--) {	/* all polys to the left */
				if(bevelinside(sd1->bl, bl)) {
					bl->hole= 1- sd1->bl->hole;
					break;
				}
			}
		}

		/* turning direction */
		if((cu->flag & CU_3D)==0) {
			sd= sortdata;
			for(a=0; a<poly; a++, sd++) {
				if(sd->bl->hole==sd->dir) {
					bl= sd->bl;
					bevp1= (BevPoint *)(bl+1);
					bevp2= bevp1+ (bl->nr-1);
					nr= bl->nr/2;
					while(nr--) {
						SWAP(BevPoint, *bevp1, *bevp2);
						bevp1++;
						bevp2--;
					}
				}
			}
		}
		MEM_freeN(sortdata);
	}

	/* STEP 4: 2D-COSINES or 3D ORIENTATION */
	if((cu->flag & CU_3D)==0) { /* 3D */
		bl= cu->bev.first;
		while(bl) {

			if(bl->nr < 2) {
				/* do nothing */
			}
			else if(bl->nr==2) {	/* 2 pnt, treat separate */
				bevp2= (BevPoint *)(bl+1);
				bevp1= bevp2+1;

				x1= bevp1->vec[0]- bevp2->vec[0];
				y1= bevp1->vec[1]- bevp2->vec[1];

				calc_bevel_sin_cos(x1, y1, -x1, -y1, &(bevp1->sina), &(bevp1->cosa));
				bevp2->sina= bevp1->sina;
				bevp2->cosa= bevp1->cosa;
			}
			else {
				bevp2= (BevPoint *)(bl+1);
				bevp1= bevp2+(bl->nr-1);
				bevp0= bevp1-1;

				nr= bl->nr;
				while(nr--) {
					x1= bevp1->vec[0]- bevp0->vec[0];
					x2= bevp1->vec[0]- bevp2->vec[0];
					y1= bevp1->vec[1]- bevp0->vec[1];
					y2= bevp1->vec[1]- bevp2->vec[1];

					calc_bevel_sin_cos(x1, y1, x2, y2, &(bevp1->sina), &(bevp1->cosa));

					bevp0= bevp1;
					bevp1= bevp2;
					bevp2++;
				}

				/* correct non-cyclic cases */
				if(bl->poly== -1) {
					bevp= (BevPoint *)(bl+1);
					bevp1= bevp+1;
					bevp->sina= bevp1->sina;
					bevp->cosa= bevp1->cosa;
					bevp= (BevPoint *)(bl+1);
					bevp+= (bl->nr-1);
					bevp1= bevp-1;
					bevp->sina= bevp1->sina;
					bevp->cosa= bevp1->cosa;
				}
			}
			bl= bl->next;
		}
	}
	else { /* 3D Curves */
		bl= cu->bev.first;
		while(bl) {

			if(bl->nr < 2) {
				/* do nothing */
			}
			else if(bl->nr==2) {	/* 2 pnt, treat separate */
				float q[4];

				bevp2= (BevPoint *)(bl+1);
				bevp1= bevp2+1;

				/* simple quat/dir */
				VecSubf(bevp1->dir, bevp1->vec, bevp2->vec);
				Normalize(bevp1->dir);
				
				vectoquat(bevp1->dir, 5, 1, bevp1->quat);
				
				AxisAngleToQuat(q, bevp1->dir, bevp1->alfa);
				QuatMul(bevp1->quat, q, bevp1->quat);
				NormalQuat(bevp1->quat);
				VECCOPY(bevp2->dir, bevp1->dir);
				QUATCOPY(bevp2->quat, bevp1->quat);
			}
			else {
				make_bevel_list_3D(bl, (int)(resolu*cu->twist_smooth), cu->twist_mode);
			}
			bl= bl->next;
		}
	}
}

/* ****************** HANDLES ************** */

/*
 *   handlecodes:
 *		1: nothing,  1:auto,  2:vector,  3:aligned
 */

/* mode: is not zero when FCurve, is 2 when forced horizontal for autohandles */
void calchandleNurb(BezTriple *bezt, BezTriple *prev, BezTriple *next, int mode)
{
	float *p1,*p2,*p3, pt[3];
	float dx1,dy1,dz1,dx,dy,dz,vx,vy,vz,len,len1,len2;

	if(bezt->h1==0 && bezt->h2==0) return;

	p2= bezt->vec[1];

	if(prev==0) {
		p3= next->vec[1];
		pt[0]= 2*p2[0]- p3[0];
		pt[1]= 2*p2[1]- p3[1];
		pt[2]= 2*p2[2]- p3[2];
		p1= pt;
	}
	else p1= prev->vec[1];

	if(next==0) {
		pt[0]= 2*p2[0]- p1[0];
		pt[1]= 2*p2[1]- p1[1];
		pt[2]= 2*p2[2]- p1[2];
		p3= pt;
	}
	else p3= next->vec[1];

	dx= p2[0]- p1[0];
	dy= p2[1]- p1[1];
	dz= p2[2]- p1[2];
	
	if(mode) len1= dx;
	else len1= (float)sqrt(dx*dx+dy*dy+dz*dz);
	
	dx1= p3[0]- p2[0];
	dy1= p3[1]- p2[1];
	dz1= p3[2]- p2[2];
	
	if(mode) len2= dx1;
	else len2= (float)sqrt(dx1*dx1+dy1*dy1+dz1*dz1);

	if(len1==0.0f) len1=1.0f;
	if(len2==0.0f) len2=1.0f;


	if(bezt->h1==HD_AUTO || bezt->h2==HD_AUTO) {    /* auto */
		vx= dx1/len2 + dx/len1;
		vy= dy1/len2 + dy/len1;
		vz= dz1/len2 + dz/len1;
		len= 2.5614f*(float)sqrt(vx*vx + vy*vy + vz*vz);
		if(len!=0.0f) {
			int leftviolate=0, rightviolate=0;	/* for mode==2 */
			
			if(len1>5.0f*len2) len1= 5.0f*len2;	
			if(len2>5.0f*len1) len2= 5.0f*len1;
			
			if(bezt->h1==HD_AUTO) {
				len1/=len;
				*(p2-3)= *p2-vx*len1;
				*(p2-2)= *(p2+1)-vy*len1;
				*(p2-1)= *(p2+2)-vz*len1;
				
				if(mode==2 && next && prev) {	// keep horizontal if extrema
					float ydiff1= prev->vec[1][1] - bezt->vec[1][1];
					float ydiff2= next->vec[1][1] - bezt->vec[1][1];
					if( (ydiff1<=0.0 && ydiff2<=0.0) || (ydiff1>=0.0 && ydiff2>=0.0) ) {
						bezt->vec[0][1]= bezt->vec[1][1];
					}
					else {						// handles should not be beyond y coord of two others
						if(ydiff1<=0.0) { 
							if(prev->vec[1][1] > bezt->vec[0][1]) {
								bezt->vec[0][1]= prev->vec[1][1]; 
								leftviolate= 1;
							}
						}
						else {
							if(prev->vec[1][1] < bezt->vec[0][1]) {
								bezt->vec[0][1]= prev->vec[1][1]; 
								leftviolate= 1;
							}
						}
					}
				}
			}
			if(bezt->h2==HD_AUTO) {
				len2/=len;
				*(p2+3)= *p2+vx*len2;
				*(p2+4)= *(p2+1)+vy*len2;
				*(p2+5)= *(p2+2)+vz*len2;
				
				if(mode==2 && next && prev) {	// keep horizontal if extrema
					float ydiff1= prev->vec[1][1] - bezt->vec[1][1];
					float ydiff2= next->vec[1][1] - bezt->vec[1][1];
					if( (ydiff1<=0.0 && ydiff2<=0.0) || (ydiff1>=0.0 && ydiff2>=0.0) ) {
						bezt->vec[2][1]= bezt->vec[1][1];
					}
					else {						// handles should not be beyond y coord of two others
						if(ydiff1<=0.0) { 
							if(next->vec[1][1] < bezt->vec[2][1]) {
								bezt->vec[2][1]= next->vec[1][1]; 
								rightviolate= 1;
							}
						}
						else {
							if(next->vec[1][1] > bezt->vec[2][1]) {
								bezt->vec[2][1]= next->vec[1][1]; 
								rightviolate= 1;
							}
						}
					}
				}
			}
			if(leftviolate || rightviolate) {	/* align left handle */
				float h1[3], h2[3];
				
				VecSubf(h1, p2-3, p2);
				VecSubf(h2, p2, p2+3);
				len1= Normalize(h1);
				len2= Normalize(h2);
				
				vz= INPR(h1, h2);
				
				if(leftviolate) {
					*(p2+3)= *(p2)   - vz*len2*h1[0];
					*(p2+4)= *(p2+1) - vz*len2*h1[1];
					*(p2+5)= *(p2+2) - vz*len2*h1[2];
				}
				else {
					*(p2-3)= *(p2)   + vz*len1*h2[0];
					*(p2-2)= *(p2+1) + vz*len1*h2[1];
					*(p2-1)= *(p2+2) + vz*len1*h2[2];
				}
			}
			
		}
	}

	if(bezt->h1==HD_VECT) {	/* vector */
		dx/=3.0; 
		dy/=3.0; 
		dz/=3.0;
		*(p2-3)= *p2-dx;
		*(p2-2)= *(p2+1)-dy;
		*(p2-1)= *(p2+2)-dz;
	}
	if(bezt->h2==HD_VECT) {
		dx1/=3.0; 
		dy1/=3.0; 
		dz1/=3.0;
		*(p2+3)= *p2+dx1;
		*(p2+4)= *(p2+1)+dy1;
		*(p2+5)= *(p2+2)+dz1;
	}

	len2= VecLenf(p2, p2+3);
	len1= VecLenf(p2, p2-3);
	if(len1==0.0) len1=1.0;
	if(len2==0.0) len2=1.0;

	if(bezt->f1 & SELECT) { /* order of calculation */
		if(bezt->h2==HD_ALIGN) {	/* aligned */
			len= len2/len1;
			p2[3]= p2[0]+len*(p2[0]-p2[-3]);
			p2[4]= p2[1]+len*(p2[1]-p2[-2]);
			p2[5]= p2[2]+len*(p2[2]-p2[-1]);
		}
		if(bezt->h1==HD_ALIGN) {
			len= len1/len2;
			p2[-3]= p2[0]+len*(p2[0]-p2[3]);
			p2[-2]= p2[1]+len*(p2[1]-p2[4]);
			p2[-1]= p2[2]+len*(p2[2]-p2[5]);
		}
	}
	else {
		if(bezt->h1==HD_ALIGN) {
			len= len1/len2;
			p2[-3]= p2[0]+len*(p2[0]-p2[3]);
			p2[-2]= p2[1]+len*(p2[1]-p2[4]);
			p2[-1]= p2[2]+len*(p2[2]-p2[5]);
		}
		if(bezt->h2==HD_ALIGN) {	/* aligned */
			len= len2/len1;
			p2[3]= p2[0]+len*(p2[0]-p2[-3]);
			p2[4]= p2[1]+len*(p2[1]-p2[-2]);
			p2[5]= p2[2]+len*(p2[2]-p2[-1]);
		}
	}
}

void calchandlesNurb(Nurb *nu) /* first, if needed, set handle flags */
{
	BezTriple *bezt, *prev, *next;
	short a;

	if(nu->type != CU_BEZIER) return;
	if(nu->pntsu<2) return;
	
	a= nu->pntsu;
	bezt= nu->bezt;
	if(nu->flagu & CU_CYCLIC) prev= bezt+(a-1);
	else prev= 0;
	next= bezt+1;

	while(a--) {
		calchandleNurb(bezt, prev, next, 0);
		prev= bezt;
		if(a==1) {
			if(nu->flagu & CU_CYCLIC) next= nu->bezt;
			else next= 0;
		}
		else next++;

		bezt++;
	}
}


void testhandlesNurb(Nurb *nu)
{
    /* use when something has changed with handles.
    it treats all BezTriples with the following rules:
    PHASE 1: do types have to be altered?
       Auto handles: become aligned when selection status is NOT(000 || 111)
       Vector handles: become 'nothing' when (one half selected AND other not)
    PHASE 2: recalculate handles
    */
	BezTriple *bezt;
	short flag, a;

	if(nu->type != CU_BEZIER) return;

	bezt= nu->bezt;
	a= nu->pntsu;
	while(a--) {
		flag= 0;
		if(bezt->f1 & SELECT) flag++;
		if(bezt->f2 & SELECT) flag += 2;
		if(bezt->f3 & SELECT) flag += 4;

		if( !(flag==0 || flag==7) ) {
			if(bezt->h1==HD_AUTO) {   /* auto */
				bezt->h1= HD_ALIGN;
			}
			if(bezt->h2==HD_AUTO) {   /* auto */
				bezt->h2= HD_ALIGN;
			}

			if(bezt->h1==HD_VECT) {   /* vector */
				if(flag < 4) bezt->h1= 0;
			}
			if(bezt->h2==HD_VECT) {   /* vector */
				if( flag > 3) bezt->h2= 0;
			}
		}
		bezt++;
	}

	calchandlesNurb(nu);
}

void autocalchandlesNurb(Nurb *nu, int flag)
{
	/* checks handle coordinates and calculates type */
	
	BezTriple *bezt2, *bezt1, *bezt0;
	int i, align, leftsmall, rightsmall;

	if(nu==0 || nu->bezt==0) return;
	
	bezt2 = nu->bezt;
	bezt1 = bezt2 + (nu->pntsu-1);
	bezt0 = bezt1 - 1;
	i = nu->pntsu;

	while(i--) {
		
		align= leftsmall= rightsmall= 0;
		
		/* left handle: */
		if(flag==0 || (bezt1->f1 & flag) ) {
			bezt1->h1= 0;
			/* distance too short: vectorhandle */
			if( VecLenf( bezt1->vec[1], bezt0->vec[1] ) < 0.0001) {
				bezt1->h1= HD_VECT;
				leftsmall= 1;
			}
			else {
				/* aligned handle? */
				if(DistVL2Dfl(bezt1->vec[1], bezt1->vec[0], bezt1->vec[2]) < 0.0001) {
					align= 1;
					bezt1->h1= HD_ALIGN;
				}
				/* or vector handle? */
				if(DistVL2Dfl(bezt1->vec[0], bezt1->vec[1], bezt0->vec[1]) < 0.0001)
					bezt1->h1= HD_VECT;
				
			}
		}
		/* right handle: */
		if(flag==0 || (bezt1->f3 & flag) ) {
			bezt1->h2= 0;
			/* distance too short: vectorhandle */
			if( VecLenf( bezt1->vec[1], bezt2->vec[1] ) < 0.0001) {
				bezt1->h2= HD_VECT;
				rightsmall= 1;
			}
			else {
				/* aligned handle? */
				if(align) bezt1->h2= HD_ALIGN;

				/* or vector handle? */
				if(DistVL2Dfl(bezt1->vec[2], bezt1->vec[1], bezt2->vec[1]) < 0.0001)
					bezt1->h2= HD_VECT;
				
			}
		}
		if(leftsmall && bezt1->h2==HD_ALIGN) bezt1->h2= 0;
		if(rightsmall && bezt1->h1==HD_ALIGN) bezt1->h1= 0;
		
		/* undesired combination: */
		if(bezt1->h1==HD_ALIGN && bezt1->h2==HD_VECT) bezt1->h1= 0;
		if(bezt1->h2==HD_ALIGN && bezt1->h1==HD_VECT) bezt1->h2= 0;
		
		bezt0= bezt1;
		bezt1= bezt2;
		bezt2++;
	}

	calchandlesNurb(nu);
}

void autocalchandlesNurb_all(ListBase *editnurb, int flag)
{
	Nurb *nu;
	
	nu= editnurb->first;
	while(nu) {
		autocalchandlesNurb(nu, flag);
		nu= nu->next;
	}
}

void sethandlesNurb(ListBase *editnurb, short code)
{
	/* code==1: set autohandle */
	/* code==2: set vectorhandle */
	/* code==3 (HD_ALIGN) it toggle, vectorhandles become HD_FREE */
	/* code==4: sets icu flag to become IPO_AUTO_HORIZ, horizontal extremes on auto-handles */
	/* code==5: Set align, like 3 but no toggle */
	/* code==6: Clear align, like 3 but no toggle */
	Nurb *nu;
	BezTriple *bezt;
	short a, ok=0;

	if(code==1 || code==2) {
		nu= editnurb->first;
		while(nu) {
			if(nu->type == CU_BEZIER) {
				bezt= nu->bezt;
				a= nu->pntsu;
				while(a--) {
					if((bezt->f1 & SELECT) || (bezt->f3 & SELECT)) {
						if(bezt->f1 & SELECT) bezt->h1= code;
						if(bezt->f3 & SELECT) bezt->h2= code;
						if(bezt->h1!=bezt->h2) {
							if ELEM(bezt->h1, HD_ALIGN, HD_AUTO) bezt->h1= HD_FREE;
							if ELEM(bezt->h2, HD_ALIGN, HD_AUTO) bezt->h2= HD_FREE;
						}
					}
					bezt++;
				}
				calchandlesNurb(nu);
			}
			nu= nu->next;
		}
	}
	else {
		/* there is 1 handle not FREE: FREE it all, else make ALIGNED  */
		
		nu= editnurb->first;
		if (code == 5) {
			ok = HD_ALIGN;
		} else if (code == 6) {
			ok = HD_FREE;
		} else {
			/* Toggle */
			while(nu) {
				if(nu->type == CU_BEZIER) {
					bezt= nu->bezt;
					a= nu->pntsu;
					while(a--) {
						if((bezt->f1 & SELECT) && bezt->h1) ok= 1;
						if((bezt->f3 & SELECT) && bezt->h2) ok= 1;
						if(ok) break;
						bezt++;
					}
				}
				nu= nu->next;
			}
			if(ok) ok= HD_FREE;
			else ok= HD_ALIGN;
		}
		nu= editnurb->first;
		while(nu) {
			if(nu->type == CU_BEZIER) {
				bezt= nu->bezt;
				a= nu->pntsu;
				while(a--) {
					if(bezt->f1 & SELECT) bezt->h1= ok;
					if(bezt->f3 & SELECT) bezt->h2= ok;
	
					bezt++;
				}
				calchandlesNurb(nu);
			}
			nu= nu->next;
		}
	}
}

static void swapdata(void *adr1, void *adr2, int len)
{

	if(len<=0) return;

	if(len<65) {
		char adr[64];

		memcpy(adr, adr1, len);
		memcpy(adr1, adr2, len);
		memcpy(adr2, adr, len);
	}
	else {
		char *adr;

		adr= (char *)MEM_mallocN(len, "curve swap");
		memcpy(adr, adr1, len);
		memcpy(adr1, adr2, len);
		memcpy(adr2, adr, len);
		MEM_freeN(adr);
	}
}

void switchdirectionNurb(Nurb *nu)
{
	BezTriple *bezt1, *bezt2;
	BPoint *bp1, *bp2;
	float *fp1, *fp2, *tempf;
	int a, b;

	if(nu->pntsu==1 && nu->pntsv==1) return;

	if(nu->type == CU_BEZIER) {
		a= nu->pntsu;
		bezt1= nu->bezt;
		bezt2= bezt1+(a-1);
		if(a & 1) a+= 1;	/* if odd, also swap middle content */
		a/= 2;
		while(a>0) {
			if(bezt1!=bezt2) SWAP(BezTriple, *bezt1, *bezt2);

			swapdata(bezt1->vec[0], bezt1->vec[2], 12);
			if(bezt1!=bezt2) swapdata(bezt2->vec[0], bezt2->vec[2], 12);

			SWAP(char, bezt1->h1, bezt1->h2);
			SWAP(short, bezt1->f1, bezt1->f3);
			
			if(bezt1!=bezt2) {
				SWAP(char, bezt2->h1, bezt2->h2);
				SWAP(short, bezt2->f1, bezt2->f3);
				bezt1->alfa= -bezt1->alfa;
				bezt2->alfa= -bezt2->alfa;
			}
			a--;
			bezt1++; 
			bezt2--;
		}
	}
	else if(nu->pntsv==1) {
		a= nu->pntsu;
		bp1= nu->bp;
		bp2= bp1+(a-1);
		a/= 2;
		while(bp1!=bp2 && a>0) {
			SWAP(BPoint, *bp1, *bp2);
			a--;
			bp1->alfa= -bp1->alfa;
			bp2->alfa= -bp2->alfa;
			bp1++; 
			bp2--;
		}
		if(nu->type == CU_NURBS) {
			/* inverse knots */
			a= KNOTSU(nu);
			fp1= nu->knotsu;
			fp2= fp1+(a-1);
			a/= 2;
			while(fp1!=fp2 && a>0) {
				SWAP(float, *fp1, *fp2);
				a--;
				fp1++; 
				fp2--;
			}
			/* and make in increasing order again */
			a= KNOTSU(nu);
			fp1= nu->knotsu;
			fp2=tempf= MEM_mallocN(sizeof(float)*a, "switchdirect");
			while(a--) {
				fp2[0]= fabs(fp1[1]-fp1[0]);
				fp1++;
				fp2++;
			}
	
			a= KNOTSU(nu)-1;
			fp1= nu->knotsu;
			fp2= tempf;
			fp1[0]= 0.0;
			fp1++;
			while(a--) {
				fp1[0]= fp1[-1]+fp2[0];
				fp1++;
				fp2++;
			}
			MEM_freeN(tempf);
		}
	}
	else {
		
		for(b=0; b<nu->pntsv; b++) {
		
			bp1= nu->bp+b*nu->pntsu;
			a= nu->pntsu;
			bp2= bp1+(a-1);
			a/= 2;
			
			while(bp1!=bp2 && a>0) {
				SWAP(BPoint, *bp1, *bp2);
				a--;
				bp1++; 
				bp2--;
			}
		}
	}
}


float (*curve_getVertexCos(Curve *cu, ListBase *lb, int *numVerts_r))[3]
{
	int i, numVerts = *numVerts_r = count_curveverts(lb);
	float *co, (*cos)[3] = MEM_mallocN(sizeof(*cos)*numVerts, "cu_vcos");
	Nurb *nu;

	co = cos[0];
	for (nu=lb->first; nu; nu=nu->next) {
		if (nu->type == CU_BEZIER) {
			BezTriple *bezt = nu->bezt;

			for (i=0; i<nu->pntsu; i++,bezt++) {
				VECCOPY(co, bezt->vec[0]); co+=3;
				VECCOPY(co, bezt->vec[1]); co+=3;
				VECCOPY(co, bezt->vec[2]); co+=3;
			}
		} else {
			BPoint *bp = nu->bp;

			for (i=0; i<nu->pntsu*nu->pntsv; i++,bp++) {
				VECCOPY(co, bp->vec); co+=3;
			}
		}
	}

	return cos;
}

void curve_applyVertexCos(Curve *cu, ListBase *lb, float (*vertexCos)[3])
{
	float *co = vertexCos[0];
	Nurb *nu;
	int i;

	for (nu=lb->first; nu; nu=nu->next) {
		if (nu->type == CU_BEZIER) {
			BezTriple *bezt = nu->bezt;

			for (i=0; i<nu->pntsu; i++,bezt++) {
				VECCOPY(bezt->vec[0], co); co+=3;
				VECCOPY(bezt->vec[1], co); co+=3;
				VECCOPY(bezt->vec[2], co); co+=3;
			}
		} else {
			BPoint *bp = nu->bp;

			for (i=0; i<nu->pntsu*nu->pntsv; i++,bp++) {
				VECCOPY(bp->vec, co); co+=3;
			}
		}
	}
}

float (*curve_getKeyVertexCos(Curve *cu, ListBase *lb, float *key))[3]
{
<<<<<<< HEAD
	int i, numVerts;
=======
	int i, numVerts = count_curveverts(lb);
>>>>>>> 4e9699de
	float *co, (*cos)[3] = MEM_mallocN(sizeof(*cos)*numVerts, "cu_vcos");
	Nurb *nu;

	co = cos[0];
	for (nu=lb->first; nu; nu=nu->next) {
		if (nu->type == CU_BEZIER) {
			BezTriple *bezt = nu->bezt;

			for (i=0; i<nu->pntsu; i++,bezt++) {
				VECCOPY(co, key); co+=3; key+=3;
				VECCOPY(co, key); co+=3; key+=3;
				VECCOPY(co, key); co+=3; key+=3;
				key++; /* skip tilt */
			}
		}
		else {
			BPoint *bp = nu->bp;

			for(i=0; i<nu->pntsu*nu->pntsv; i++,bp++) {
				VECCOPY(co, key); co+=3; key+=3;
				key++; /* skip tilt */
			}
		}
	}

	return cos;
}

void curve_applyKeyVertexTilts(Curve *cu, ListBase *lb, float *key)
{
	Nurb *nu;
	int i;

	for(nu=lb->first; nu; nu=nu->next) {
		if(nu->type == CU_BEZIER) {
			BezTriple *bezt = nu->bezt;

			for(i=0; i<nu->pntsu; i++,bezt++) {
				key+=3*3;
				bezt->alfa= *key;
				key++;
			}
		}
		else {
			BPoint *bp = nu->bp;

			for(i=0; i<nu->pntsu*nu->pntsv; i++,bp++) {
				key+=3;
				bp->alfa= *key;
				key++;
			}
		}
	}
}

int check_valid_nurb_u( struct Nurb *nu )
{
	if (nu==NULL)						return 0;
	if (nu->pntsu <= 1)					return 0;
	if (nu->type != CU_NURBS)			return 1; /* not a nurb, lets assume its valid */
	
	if (nu->pntsu < nu->orderu)			return 0;
	if (((nu->flag & CU_CYCLIC)==0) && ((nu->flagu>>1) & 2)) { /* Bezier U Endpoints */
		if (nu->orderu==4) {
			if (nu->pntsu < 5)			return 0; /* bezier with 4 orderu needs 5 points */
		} else if (nu->orderu != 3)		return 0; /* order must be 3 or 4 */
	}
	return 1;
}
int check_valid_nurb_v( struct Nurb *nu)
{
	if (nu==NULL)						return 0;
	if (nu->pntsv <= 1)					return 0;
	if (nu->type != CU_NURBS)			return 1; /* not a nurb, lets assume its valid */
	
	if (nu->pntsv < nu->orderv)			return 0;
	if (((nu->flag & CU_CYCLIC)==0) && ((nu->flagv>>1) & 2)) { /* Bezier V Endpoints */
		if (nu->orderv==4) {
			if (nu->pntsv < 5)			return 0; /* bezier with 4 orderu needs 5 points */
		} else if (nu->orderv != 3)		return 0; /* order must be 3 or 4 */
	}
	return 1;
}

int clamp_nurb_order_u( struct Nurb *nu )
{
	int change = 0;
	if(nu->pntsu<nu->orderu) {
		nu->orderu= nu->pntsu;
		change= 1;
	}
	if(((nu->flag & CU_CYCLIC)==0) && (nu->flagu>>1)&2) {
		CLAMP(nu->orderu, 3,4);
		change= 1;
	}
	return change;
}

int clamp_nurb_order_v( struct Nurb *nu)
{
	int change = 0;
	if(nu->pntsv<nu->orderv) {
		nu->orderv= nu->pntsv;
		change= 1;
	}
	if(((nu->flag & CU_CYCLIC)==0) && (nu->flagv>>1)&2) {
		CLAMP(nu->orderv, 3,4);
		change= 1;
	}
	return change;
}


<|MERGE_RESOLUTION|>--- conflicted
+++ resolved
@@ -2907,11 +2907,7 @@
 
 float (*curve_getKeyVertexCos(Curve *cu, ListBase *lb, float *key))[3]
 {
-<<<<<<< HEAD
-	int i, numVerts;
-=======
 	int i, numVerts = count_curveverts(lb);
->>>>>>> 4e9699de
 	float *co, (*cos)[3] = MEM_mallocN(sizeof(*cos)*numVerts, "cu_vcos");
 	Nurb *nu;
 
