--- conflicted
+++ resolved
@@ -129,11 +129,7 @@
 	float cpy[4][4];
 	int i, j;
 
-<<<<<<< HEAD
-	Mat4MulMat4(cpy, ob->obmat, rv3d->viewmat);
-=======
-	mul_m4_m4m4(cpy, ob->obmat, vc->rv3d->viewmat);
->>>>>>> e4f10565
+	mul_m4_m4m4(cpy, ob->obmat, rv3d->viewmat);
 
 	for(i = 0; i < 4; ++i) {
 		for(j = 0; j < 4; ++j) {
