/*
 * $Id$
 *
 * ***** BEGIN GPL LICENSE BLOCK *****
 *
 * This program is free software; you can redistribute it and/or
 * modify it under the terms of the GNU General Public License
 * as published by the Free Software Foundation; either version 2
 * of the License, or (at your option) any later version.
 *
 * This program is distributed in the hope that it will be useful,
 * but WITHOUT ANY WARRANTY; without even the implied warranty of
 * MERCHANTABILITY or FITNESS FOR A PARTICULAR PURPOSE.  See the
 * GNU General Public License for more details.
 *
 * You should have received a copy of the GNU General Public License
 * along with this program; if not, write to the Free Software Foundation,
 * Inc., 51 Franklin Street, Fifth Floor, Boston, MA 02110-1301, USA.
 *
 * The Original Code is Copyright (C) 2001-2002 by NaN Holding BV.
 * All rights reserved.
 *
 * The Original Code is: all of this file.
 *
 * Contributor(s): none yet.
 *
 * ***** END GPL LICENSE BLOCK *****
 * (uit traces) maart 95
 */
/** \file blender/blenlib/intern/scanfill.c
 *  \ingroup bli
 */

#include <stdio.h>
#include <math.h>
#include <stdlib.h>
#include <string.h>

#include "MEM_guardedalloc.h"

#include "BLI_callbacks.h"
#include "BLI_editVert.h"
#include "BLI_listbase.h"
#include "BLI_math.h"
#include "BLI_scanfill.h"
#include "BLI_utildefines.h"
#include "BLI_threads.h"

/* callbacks for errors and interrupts and some goo */
static void (*BLI_localErrorCallBack)(const char*) = NULL;
static int (*BLI_localInterruptCallBack)(void) = NULL;

void BLI_setErrorCallBack(void (*f)(const char *))
{
	BLI_localErrorCallBack = f;
}

void BLI_setInterruptCallBack(int (*f)(void))
{
	BLI_localInterruptCallBack = f;
}

/* just flush the error to /dev/null if the error handler is missing */
void callLocalErrorCallBack(const char* msg)
{
	if (BLI_localErrorCallBack) {
		BLI_localErrorCallBack(msg);
	}
}

#if 0
/* ignore if the interrupt wasn't set */
static int callLocalInterruptCallBack(void)
{
	if (BLI_localInterruptCallBack) {
		return BLI_localInterruptCallBack();
	} else {
		return 0;
	}
}
#endif

/* local types */
typedef struct PolyFill {
	int edges,verts;
	float min[3],max[3];
	short f,nr;
} PolyFill;

typedef struct ScFillVert {
	EditVert *v1;
	EditEdge *first,*last;
} ScFillVert;


/* local funcs */

#define COMPLIMIT	0.00003

static ScFillVert *scdata;

ListBase fillvertbase = {NULL, NULL};
ListBase filledgebase = {NULL, NULL};
ListBase fillfacebase = {NULL, NULL};

static short cox, coy;

/* ****  FUBCTIONS FOR QSORT *************************** */


static int vergscdata(const void *a1, const void *a2)
{
	const ScFillVert *x1=a1,*x2=a2;
	
	if( x1->v1->co[coy] < x2->v1->co[coy] ) return 1;
	else if( x1->v1->co[coy] > x2->v1->co[coy]) return -1;
	else if( x1->v1->co[cox] > x2->v1->co[cox] ) return 1;
	else if( x1->v1->co[cox] < x2->v1->co[cox]) return -1;

	return 0;
}

static int vergpoly(const void *a1, const void *a2)
{
	const PolyFill *x1=a1, *x2=a2;

	if( x1->min[cox] > x2->min[cox] ) return 1;
	else if( x1->min[cox] < x2->min[cox] ) return -1;
	else if( x1->min[coy] > x2->min[coy] ) return 1;
	else if( x1->min[coy] < x2->min[coy] ) return -1;
	
	return 0;
}

/* ************* MEMORY MANAGEMENT ************* */

struct mem_elements {
	struct mem_elements *next, *prev;
	char *data;
};


/* simple optimization for allocating thousands of small memory blocks
   only to be used within loops, and not by one function at a time
   free in the end, with argument '-1'
*/

static void *new_mem_element(int size)
{
	int blocksize= 16384;
	static int offs= 0;		/* the current free address */
	static struct mem_elements *cur= 0, *first;
	static ListBase lb= {0, 0};
	void *adr;
	
	if(size>10000 || size==0) {
		printf("incorrect use of new_mem_element\n");
	}
	else if(size== -1) {
		/*BMESH_TODO: keep the first block, gives memory leak on exit with 'newmem' */
		first = lb.first;
		BLI_remlink(&lb, first);

		cur= lb.first;
		while(cur) {
			MEM_freeN(cur->data);
			cur= cur->next;
		}
		BLI_freelistN(&lb);
		
		/*reset the block we're keeping*/
		BLI_addtail(&lb, first);
		memset(first->data, 0, blocksize);
		cur= first;
		offs= 0;

		return NULL;	
	}
	
	size= 4*( (size+3)/4 );
	
	if(cur) {
		if(size+offs < blocksize) {
			adr= (void *) (cur->data+offs);
			 offs+= size;
			return adr;
		}
	}
	
	cur= MEM_callocN( sizeof(struct mem_elements), "newmem");
	cur->data= MEM_callocN(blocksize, "newmem");
	BLI_addtail(&lb, cur);
	
	offs= size;
	return cur->data;
}

void BLI_end_edgefill(void)
{
	new_mem_element(-1);
	
	fillvertbase.first= fillvertbase.last= 0;
	filledgebase.first= filledgebase.last= 0;
	fillfacebase.first= fillfacebase.last= 0;
	
	BLI_unlock_thread(LOCK_SCANFILL);	
}

/* ****  FILL ROUTINES *************************** */

EditVert *BLI_addfillvert(float *vec)
{
	EditVert *eve;
	
	eve= new_mem_element(sizeof(EditVert));
	BLI_addtail(&fillvertbase, eve);
	
	eve->co[0] = vec[0];
	eve->co[1] = vec[1];
	eve->co[2] = vec[2];

	return eve;	
}

EditEdge *BLI_addfilledge(EditVert *v1, EditVert *v2)
{
	EditEdge *newed;

	newed= new_mem_element(sizeof(EditEdge));
	BLI_addtail(&filledgebase, newed);
	
	newed->v1= v1;
	newed->v2= v2;

	return newed;
}

static void addfillface(EditVert *v1, EditVert *v2, EditVert *v3, short mat_nr)
{
	/* does not make edges */
	EditFace *evl;

	evl= new_mem_element(sizeof(EditFace));
	BLI_addtail(&fillfacebase, evl);
	
	evl->v1= v1;
	evl->v2= v2;
	evl->v3= v3;
	evl->f= 2;
	evl->mat_nr= mat_nr;
}

static int boundisect(PolyFill *pf2, PolyFill *pf1)
{
	/* has pf2 been touched (intersected) by pf1 ? with bounding box */
	/* test first if polys exist */

	if(pf1->edges==0 || pf2->edges==0) return 0;

	if(pf2->max[cox] < pf1->min[cox] ) return 0;
	if(pf2->max[coy] < pf1->min[coy] ) return 0;

	if(pf2->min[cox] > pf1->max[cox] ) return 0;
	if(pf2->min[coy] > pf1->max[coy] ) return 0;

	/* join */
	if(pf2->max[cox]<pf1->max[cox]) pf2->max[cox]= pf1->max[cox];
	if(pf2->max[coy]<pf1->max[coy]) pf2->max[coy]= pf1->max[coy];

	if(pf2->min[cox]>pf1->min[cox]) pf2->min[cox]= pf1->min[cox];
	if(pf2->min[coy]>pf1->min[coy]) pf2->min[coy]= pf1->min[coy];

	return 1;
}


static void mergepolysSimp(PolyFill *pf1, PolyFill *pf2)	/* add pf2 to pf1 */
{
	EditVert *eve;
	EditEdge *eed;

	/* replace old poly numbers */
	eve= fillvertbase.first;
	while(eve) {
		if(eve->xs== pf2->nr) eve->xs= pf1->nr;
		eve= eve->next;
	}
	eed= filledgebase.first;
	while(eed) {
		if(eed->f1== pf2->nr) eed->f1= pf1->nr;
		eed= eed->next;
	}

	pf1->verts+= pf2->verts;
	pf1->edges+= pf2->edges;
	pf2->verts= pf2->edges= 0;
	pf1->f= (pf1->f | pf2->f);
}

static short testedgeside(float *v1, float *v2, float *v3)
/* is v3 to the right of v1-v2 ? With exception: v3==v1 || v3==v2 */
{
	float inp;

	inp= (v2[cox]-v1[cox])*(v1[coy]-v3[coy])
		+(v1[coy]-v2[coy])*(v1[cox]-v3[cox]);

	if(inp<0.0) return 0;
	else if(inp==0) {
		if(v1[cox]==v3[cox] && v1[coy]==v3[coy]) return 0;
		if(v2[cox]==v3[cox] && v2[coy]==v3[coy]) return 0;
	}
	return 1;
}

static short addedgetoscanvert(ScFillVert *sc, EditEdge *eed)
{
	/* find first edge to the right of eed, and insert eed before that */
	EditEdge *ed;
	float fac,fac1,x,y;

	if(sc->first==0) {
		sc->first= sc->last= eed;
		eed->prev= eed->next=0;
		return 1;
	}

	x= eed->v1->co[cox];
	y= eed->v1->co[coy];

	fac1= eed->v2->co[coy]-y;
	if(fac1==0.0) {
		fac1= 1.0e10*(eed->v2->co[cox]-x);

	}
	else fac1= (x-eed->v2->co[cox])/fac1;

	ed= sc->first;
	while(ed) {

		if(ed->v2==eed->v2) return 0;

		fac= ed->v2->co[coy]-y;
		if(fac==0.0) {
			fac= 1.0e10*(ed->v2->co[cox]-x);

		}
		else fac= (x-ed->v2->co[cox])/fac;
		if(fac>fac1) break;

		ed= ed->next;
	}
	if(ed) BLI_insertlinkbefore((ListBase *)&(sc->first), ed, eed);
	else BLI_addtail((ListBase *)&(sc->first),eed);

	return 1;
}


static ScFillVert *addedgetoscanlist(EditEdge *eed, int len)
{
	/* inserts edge at correct location in ScFillVert list */
	/* returns sc when edge already exists */
	ScFillVert *sc,scsearch;
	EditVert *eve;

	/* which vert is left-top? */
	if(eed->v1->co[coy] == eed->v2->co[coy]) {
		if(eed->v1->co[cox] > eed->v2->co[cox]) {
			eve= eed->v1;
			eed->v1= eed->v2;
			eed->v2= eve;
		}
	}
	else if(eed->v1->co[coy] < eed->v2->co[coy]) {
		eve= eed->v1;
		eed->v1= eed->v2;
		eed->v2= eve;
	}
	/* find location in list */
	scsearch.v1= eed->v1;
	sc= (ScFillVert *)bsearch(&scsearch,scdata,len,
		sizeof(ScFillVert), vergscdata);

	if(sc==0) printf("Error in search edge: %p\n", (void *)eed);
	else if(addedgetoscanvert(sc,eed)==0) return sc;

	return 0;
}

static short boundinsideEV(EditEdge *eed, EditVert *eve)
/* is eve inside boundbox eed */
{
	float minx,maxx,miny,maxy;

	if(eed->v1->co[cox]<eed->v2->co[cox]) {
		minx= eed->v1->co[cox];
		maxx= eed->v2->co[cox];
	} else {
		minx= eed->v2->co[cox];
		maxx= eed->v1->co[cox];
	}
	if(eve->co[cox]>=minx && eve->co[cox]<=maxx) {
		if(eed->v1->co[coy]<eed->v2->co[coy]) {
			miny= eed->v1->co[coy];
			maxy= eed->v2->co[coy];
		} else {
			miny= eed->v2->co[coy];
			maxy= eed->v1->co[coy];
		}
		if(eve->co[coy]>=miny && eve->co[coy]<=maxy) return 1;
	}
	return 0;
}


static void testvertexnearedge(void)
{
	/* only vertices with ->h==1 are being tested for
		being close to an edge, if true insert */

	EditVert *eve;
	EditEdge *eed,*ed1;
	float dist,vec1[2],vec2[2],vec3[2];

	eve= fillvertbase.first;
	while(eve) {
		if(eve->h==1) {
			vec3[0]= eve->co[cox];
			vec3[1]= eve->co[coy];
			/* find the edge which has vertex eve */
			ed1= filledgebase.first;
			while(ed1) {
				if(ed1->v1==eve || ed1->v2==eve) break;
				ed1= ed1->next;
			}
			if(ed1->v1==eve) {
				ed1->v1= ed1->v2;
				ed1->v2= eve;
			}
			eed= filledgebase.first;
			while(eed) {
				if(eve!=eed->v1 && eve!=eed->v2 && eve->xs==eed->f1) {
					if(compare_v3v3(eve->co,eed->v1->co, COMPLIMIT)) {
						ed1->v2= eed->v1;
						eed->v1->h++;
						eve->h= 0;
						break;
					}
					else if(compare_v3v3(eve->co,eed->v2->co, COMPLIMIT)) {
						ed1->v2= eed->v2;
						eed->v2->h++;
						eve->h= 0;
						break;
					}
					else {
						vec1[0]= eed->v1->co[cox];
						vec1[1]= eed->v1->co[coy];
						vec2[0]= eed->v2->co[cox];
						vec2[1]= eed->v2->co[coy];
						if(boundinsideEV(eed,eve)) {
							dist= dist_to_line_v2(vec1,vec2,vec3);
							if(dist<COMPLIMIT) {
								/* new edge */
								ed1= BLI_addfilledge(eed->v1, eve);
								
								/* printf("fill: vertex near edge %x\n",eve); */
								ed1->f= ed1->h= 0;
								ed1->f1= eed->f1;
								eed->v1= eve;
								eve->h= 3;
								break;
							}
						}
					}
				}
				eed= eed->next;
			}
		}
		eve= eve->next;
	}
}

static void splitlist(ListBase *tempve, ListBase *temped, short nr)
{
	/* everything is in templist, write only poly nr to fillist */
	EditVert *eve,*nextve;
	EditEdge *eed,*nexted;

	BLI_movelisttolist(tempve,&fillvertbase);
	BLI_movelisttolist(temped,&filledgebase);

	eve= tempve->first;
	while(eve) {
		nextve= eve->next;
		if(eve->xs==nr) {
			BLI_remlink(tempve,eve);
			BLI_addtail(&fillvertbase,eve);
		}
		eve= nextve;
	}
	eed= temped->first;
	while(eed) {
		nexted= eed->next;
		if(eed->f1==nr) {
			BLI_remlink(temped,eed);
			BLI_addtail(&filledgebase,eed);
		}
		eed= nexted;
	}
}


static int scanfill(PolyFill *pf, short mat_nr)
{
	ScFillVert *sc = NULL, *sc1;
	EditVert *eve,*v1,*v2,*v3;
	EditEdge *eed,*nexted,*ed1,*ed2,*ed3;
	float miny = 0.0;
	int a,b,verts, maxface, totface;	
	short nr, test, twoconnected=0;

	nr= pf->nr;

	/* PRINTS
	verts= pf->verts;
	eve= fillvertbase.first;
	while(eve) {
		printf("vert: %x co: %f %f\n",eve,eve->co[cox],eve->co[coy]);
		eve= eve->next;
	}	
	eed= filledgebase.first;
	while(eed) {
		printf("edge: %x  verts: %x %x\n",eed,eed->v1,eed->v2);
		eed= eed->next;
	} */

	/* STEP 0: remove zero sized edges */
	eed= filledgebase.first;
	while(eed) {
		if(eed->v1->co[cox]==eed->v2->co[cox]) {
			if(eed->v1->co[coy]==eed->v2->co[coy]) {
				if(eed->v1->f==255 && eed->v2->f!=255) {
					eed->v2->f= 255;
					eed->v2->tmp.v= eed->v1->tmp.v;
				}
				else if(eed->v2->f==255 && eed->v1->f!=255) {
					eed->v1->f= 255;
					eed->v1->tmp.v= eed->v2->tmp.v;
				}
				else if(eed->v2->f==255 && eed->v1->f==255) {
					eed->v1->tmp.v= eed->v2->tmp.v;
				}
				else {
					eed->v2->f= 255;
					eed->v2->tmp.v = eed->v1->tmp.v;
				}
			}
		}
		eed= eed->next;
	}

	/* STEP 1: make using FillVert and FillEdge lists a sorted
		ScFillVert list
	*/
	sc= scdata= (ScFillVert *)MEM_callocN(pf->verts*sizeof(ScFillVert),"Scanfill1");
	eve= fillvertbase.first;
	verts= 0;
	while(eve) {
		if(eve->xs==nr) {
			if(eve->f!= 255) {
				verts++;
				eve->f= 0;	/* flag for connectedges later on */
				sc->v1= eve;
				sc++;
			}
		}
		eve= eve->next;
	}

	qsort(scdata, verts, sizeof(ScFillVert), vergscdata);

	eed= filledgebase.first;
	while(eed) {
		nexted= eed->next;
		eed->f= 0;
		BLI_remlink(&filledgebase,eed);
/* commented all of this out, this I have no idea for what it is for, probably from ancient past */
/* it does crash blender, since it uses mixed original and new vertices (ton) */
//		if(eed->v1->f==255) {
//			v1= eed->v1;
//			while((eed->v1->f == 255) && (eed->v1->tmp.v != v1)) 
//				eed->v1 = eed->v1->tmp.v;
//		}
//		if(eed->v2->f==255) {
//			v2= eed->v2;
//			while((eed->v2->f == 255) && (eed->v2->tmp.v != v2))
//				eed->v2 = eed->v2->tmp.v;
//		}
		if(eed->v1!=eed->v2) addedgetoscanlist(eed,verts);

		eed= nexted;
	}
	/*
	sc= scdata;
	for(a=0;a<verts;a++) {
		printf("\nscvert: %x\n",sc->v1);
		eed= sc->first;
		while(eed) {
			printf(" ed %x %x %x\n",eed,eed->v1,eed->v2);
			eed= eed->next;
		}
		sc++;
	}*/


	/* STEP 2: FILL LOOP */

	if(pf->f==0) twoconnected= 1;

	/* (temporal) security: never much more faces than vertices */
	totface= 0;
	maxface= 2*verts;		/* 2*verts: based at a filled circle within a triangle */

	sc= scdata;
	for(a=0;a<verts;a++) {
		/* printf("VERTEX %d %x\n",a,sc->v1); */
		ed1= sc->first;
		while(ed1) {	/* set connectflags  */
			nexted= ed1->next;
			if(ed1->v1->h==1 || ed1->v2->h==1) {
				BLI_remlink((ListBase *)&(sc->first),ed1);
				BLI_addtail(&filledgebase,ed1);
				if(ed1->v1->h>1) ed1->v1->h--;
				if(ed1->v2->h>1) ed1->v2->h--;
			}
			else ed1->v2->f= 1;

			ed1= nexted;
		}
		while(sc->first) {	/* for as long there are edges */
			ed1= sc->first;
			ed2= ed1->next;
			
			/* commented out... the ESC here delivers corrupted memory (and doesnt work during grab) */
			/* if(callLocalInterruptCallBack()) break; */
			if(totface>maxface) {
				/* printf("Fill error: endless loop. Escaped at vert %d,  tot: %d.\n", a, verts); */
				a= verts;
				break;
			}
			if(ed2==0) {
				sc->first=sc->last= 0;
				/* printf("just 1 edge to vert\n"); */
				BLI_addtail(&filledgebase,ed1);
				ed1->v2->f= 0;
				ed1->v1->h--; 
				ed1->v2->h--;
			} else {
				/* test rest of vertices */
				v1= ed1->v2;
				v2= ed1->v1;
				v3= ed2->v2;
				/* this happens with a serial of overlapping edges */
				if(v1==v2 || v2==v3) break;
				/* printf("test verts %x %x %x\n",v1,v2,v3); */
				miny = ( (v1->co[coy])<(v3->co[coy]) ? (v1->co[coy]) : (v3->co[coy]) );
				/*  miny= MIN2(v1->co[coy],v3->co[coy]); */
				sc1= sc+1;
				test= 0;

				for(b=a+1;b<verts;b++) {
					if(sc1->v1->f==0) {
						if(sc1->v1->co[coy] <= miny) break;

						if(testedgeside(v1->co,v2->co,sc1->v1->co))
							if(testedgeside(v2->co,v3->co,sc1->v1->co))
								if(testedgeside(v3->co,v1->co,sc1->v1->co)) {
									/* point in triangle */
								
									test= 1;
									break;
								}
					}
					sc1++;
				}
				if(test) {
					/* make new edge, and start over */
					/* printf("add new edge %x %x and start again\n",v2,sc1->v1); */

					ed3= BLI_addfilledge(v2, sc1->v1);
					BLI_remlink(&filledgebase, ed3);
					BLI_insertlinkbefore((ListBase *)&(sc->first), ed2, ed3);
					ed3->v2->f= 1;
					ed3->f= 2;
					ed3->v1->h++; 
					ed3->v2->h++;
				}
				else {
					/* new triangle */
					/* printf("add face %x %x %x\n",v1,v2,v3); */
					addfillface(v1, v2, v3, mat_nr);
					totface++;
					BLI_remlink((ListBase *)&(sc->first),ed1);
					BLI_addtail(&filledgebase,ed1);
					ed1->v2->f= 0;
					ed1->v1->h--; 
					ed1->v2->h--;
					/* ed2 can be removed when it's an old one */
					if(ed2->f==0 && twoconnected) {
						BLI_remlink((ListBase *)&(sc->first),ed2);
						BLI_addtail(&filledgebase,ed2);
						ed2->v2->f= 0;
						ed2->v1->h--; 
						ed2->v2->h--;
					}

					/* new edge */
					ed3= BLI_addfilledge(v1, v3);
					BLI_remlink(&filledgebase, ed3);
					ed3->f= 2;
					ed3->v1->h++; 
					ed3->v2->h++;
					
					/* printf("add new edge %x %x\n",v1,v3); */
					sc1= addedgetoscanlist(ed3, verts);
					
					if(sc1) {	/* ed3 already exists: remove */
						/* printf("Edge exists\n"); */
						ed3->v1->h--; 
						ed3->v2->h--;

						if(twoconnected) ed3= sc1->first;
						else ed3= 0;
						while(ed3) {
							if( (ed3->v1==v1 && ed3->v2==v3) || (ed3->v1==v3 && ed3->v2==v1) ) {
								BLI_remlink((ListBase *)&(sc1->first),ed3);
								BLI_addtail(&filledgebase,ed3);
								ed3->v1->h--; 
								ed3->v2->h--;
								break;
							}
							ed3= ed3->next;
						}
					}

				}
			}
			/* test for loose edges */
			ed1= sc->first;
			while(ed1) {
				nexted= ed1->next;
				if(ed1->v1->h<2 || ed1->v2->h<2) {
					BLI_remlink((ListBase *)&(sc->first),ed1);
					BLI_addtail(&filledgebase,ed1);
					if(ed1->v1->h>1) ed1->v1->h--;
					if(ed1->v2->h>1) ed1->v2->h--;
				}

				ed1= nexted;
			}
		}
		sc++;
	}

	MEM_freeN(scdata);

	return totface;
}


int BLI_begin_edgefill(void)
{
	BLI_lock_thread(LOCK_SCANFILL);

	return 1;
}

int BLI_edgefill(short mat_nr)
{
	/*
	  - fill works with its own lists, so create that first (no faces!)
	  - for vertices, put in ->tmp.v the old pointer
	  - struct elements xs en ys are not used here: don't hide stuff in it
	  - edge flag ->f becomes 2 when it's a new edge
	  - mode: & 1 is check for crossings, then create edges (TO DO )
<<<<<<< HEAD
	  - mode: & 2 is enable shortest diagonal test for quads
=======
	  - returns number of triangle faces added.
>>>>>>> 62cd927f
	*/
	ListBase tempve, temped;
	EditVert *eve;
	EditEdge *eed,*nexted;
	PolyFill *pflist,*pf;
	float limit, *minp, *maxp, *v1, *v2, norm[3], len;
	short a,c,poly=0,ok=0,toggle=0;
	int totfaces= 0; /* total faces added */

	/* reset variables */
	eve= fillvertbase.first;
	a = 0;
	while(eve) {
		eve->f= 0;
		eve->xs= 0;
		eve->h= 0;
		eve= eve->next;
		a += 1;
	}

	if (a == 3 && (mat_nr & 2)) {
		eve = fillvertbase.first;

		addfillface(eve, eve->next, eve->next->next, 0);
		return 1;
	} else if (a == 4 && (mat_nr & 2)) {
		float vec1[3], vec2[3];

		eve = fillvertbase.first;
		
		if (1 && eve->next && eve->next->next && eve->next->next->next) { //BMESH_TODO) {
			/*use shortest diagonal for quad*/
			sub_v3_v3v3(vec1, eve->co, eve->next->next->co);
			sub_v3_v3v3(vec2, eve->next->co, eve->next->next->next->co);
			
			if (INPR(vec1, vec1) < INPR(vec2, vec2)) {
				addfillface(eve, eve->next, eve->next->next, 0);
				addfillface(eve->next->next, eve->next->next->next, eve, 0);
			} else{
				addfillface(eve->next, eve->next->next, eve->next->next->next, 0);
				addfillface(eve->next->next->next, eve, eve->next, 0);
			}
		} else {
				addfillface(eve, eve->next, eve->next->next, 0);
				addfillface(eve->next->next, eve->next->next->next, eve, 0);
		}
		return 1;
	}

	/* first test vertices if they are in edges */
	/* including resetting of flags */
	eed= filledgebase.first;
	while(eed) {
		eed->f= eed->f1= eed->h= 0;
		eed->v1->f= 1;
		eed->v2->f= 1;

		eed= eed->next;
	}

	eve= fillvertbase.first;
	while(eve) {
		if(eve->f & 1) {
			ok=1; 
			break;
		}
		eve= eve->next;
	}

	if(ok==0) return 0;

	/* NEW NEW! define projection: with 'best' normal */
	/* just use the first three different vertices */
	
	/* THIS PART STILL IS PRETTY WEAK! (ton) */
	
	eve= fillvertbase.last;
	len= 0.0;
	v1= eve->co;
	v2= 0;
	eve= fillvertbase.first;
	limit = a < 5 ? FLT_EPSILON*200 : M_PI/24.0;
	while(eve) {
		if(v2) {
			if( compare_v3v3(v2, eve->co, COMPLIMIT)==0) {
				float inner = angle_v3v3v3(v1, v2, eve->co);
				
				if (fabs(inner-M_PI) < limit || fabs(inner) < limit) {
					eve = eve->next;	
					continue;
				}

				len= normal_tri_v3( norm,v1, v2, eve->co);
				if(len != 0.0) break;
			}
		}
		else if(compare_v3v3(v1, eve->co, COMPLIMIT)==0) {
			v2= eve->co;
		}
		eve= eve->next;
	}

	if(len==0.0) return 0;	/* no fill possible */

	norm[0]= fabs(norm[0]);
	norm[1]= fabs(norm[1]);
	norm[2]= fabs(norm[2]);
	
	if(norm[2]>=norm[0] && norm[2]>=norm[1]) {
		cox= 0; coy= 1;
	}
	else if(norm[1]>=norm[0] && norm[1]>=norm[2]) {
		cox= 0; coy= 2;
	}
	else {
		cox= 1; coy= 2;
	}

	/* STEP 1: COUNT POLYS */
	eve= fillvertbase.first;
	while(eve) {
		/* get first vertex with no poly number */
		if(eve->xs==0) {
			poly++;
			/* now a sortof select connected */
			ok= 1;
			eve->xs= poly;
			
			while(ok) {
				
				ok= 0;
				toggle++;
				if(toggle & 1) eed= filledgebase.first;
				else eed= filledgebase.last;

				while(eed) {
					if(eed->v1->xs==0 && eed->v2->xs==poly) {
						eed->v1->xs= poly;
						eed->f1= poly;
						ok= 1;
					}
					else if(eed->v2->xs==0 && eed->v1->xs==poly) {
						eed->v2->xs= poly;
						eed->f1= poly;
						ok= 1;
					}
					else if(eed->f1==0) {
						if(eed->v1->xs==poly && eed->v2->xs==poly) {
							eed->f1= poly;
							ok= 1;
						}
					}
					if(toggle & 1) eed= eed->next;
					else eed= eed->prev;
				}
			}
		}
		eve= eve->next;
	}
	/* printf("amount of poly's: %d\n",poly); */

	/* STEP 2: remove loose edges and strings of edges */
	eed= filledgebase.first;
	while(eed) {
		if(eed->v1->h++ >250) break;
		if(eed->v2->h++ >250) break;
		eed= eed->next;
	}
	if(eed) {
		/* otherwise it's impossible to be sure you can clear vertices */
		callLocalErrorCallBack("No vertices with 250 edges allowed!");
		return 0;
	}
	
	/* does it only for vertices with ->h==1 */
	testvertexnearedge();

	ok= 1;
	while(ok) {
		ok= 0;
		toggle++;
		if(toggle & 1) eed= filledgebase.first;
		else eed= filledgebase.last;
		while(eed) {
			if(toggle & 1) nexted= eed->next;
			else nexted= eed->prev;
			if(eed->v1->h==1) {
				eed->v2->h--;
				BLI_remlink(&fillvertbase,eed->v1); 
				BLI_remlink(&filledgebase,eed); 
				ok= 1;
			}
			else if(eed->v2->h==1) {
				eed->v1->h--;
				BLI_remlink(&fillvertbase,eed->v2); 
				BLI_remlink(&filledgebase,eed); 
				ok= 1;
			}
			eed= nexted;
		}
	}
	if(filledgebase.first==0) {
		/* printf("All edges removed\n"); */
		return 0;
	}


	/* CURRENT STATUS:
	- eve->f      :1= availalble in edges
	- eve->xs     :polynumber
	- eve->h      :amount of edges connected to vertex
	- eve->tmp.v  :store! original vertex number

	- eed->f  :
	- eed->f1 :poly number
	*/


	/* STEP 3: MAKE POLYFILL STRUCT */
	pflist= (PolyFill *)MEM_callocN(poly*sizeof(PolyFill),"edgefill");
	pf= pflist;
	for(a=1;a<=poly;a++) {
		pf->nr= a;
		pf->min[0]=pf->min[1]=pf->min[2]= 1.0e20;
		pf->max[0]=pf->max[1]=pf->max[2]= -1.0e20;
		pf++;
	}
	eed= filledgebase.first;
	while(eed) {
		pflist[eed->f1-1].edges++;
		eed= eed->next;
	}

	eve= fillvertbase.first;
	while(eve) {
		pflist[eve->xs-1].verts++;
		minp= pflist[eve->xs-1].min;
		maxp= pflist[eve->xs-1].max;

		minp[cox]= (minp[cox])<(eve->co[cox]) ? (minp[cox]) : (eve->co[cox]);
		minp[coy]= (minp[coy])<(eve->co[coy]) ? (minp[coy]) : (eve->co[coy]);
		maxp[cox]= (maxp[cox])>(eve->co[cox]) ? (maxp[cox]) : (eve->co[cox]);
		maxp[coy]= (maxp[coy])>(eve->co[coy]) ? (maxp[coy]) : (eve->co[coy]);
		if(eve->h>2) pflist[eve->xs-1].f= 1;

		eve= eve->next;
	}

	/* STEP 4: FIND HOLES OR BOUNDS, JOIN THEM
	 *  ( bounds just to divide it in pieces for optimization, 
	 *    the edgefill itself has good auto-hole detection)
	 * WATCH IT: ONLY WORKS WITH SORTED POLYS!!! */
	
	if(poly>1) {
		short *polycache, *pc;

		/* so, sort first */
		qsort(pflist, poly, sizeof(PolyFill), vergpoly);
		
		/*pf= pflist;
		for(a=1;a<=poly;a++) {
			printf("poly:%d edges:%d verts:%d flag: %d\n",a,pf->edges,pf->verts,pf->f);
			PRINT2(f, f, pf->min[0], pf->min[1]);
			pf++;
		}*/
	
		polycache= pc= MEM_callocN(sizeof(short)*poly, "polycache");
		pf= pflist;
		for(a=0; a<poly; a++, pf++) {
			for(c=a+1;c<poly;c++) {
				
				/* if 'a' inside 'c': join (bbox too)
				 * Careful: 'a' can also be inside another poly.
				 */
				if(boundisect(pf, pflist+c)) {
					*pc= c;
					pc++;
				}
				/* only for optimize! */
				/* else if(pf->max[cox] < (pflist+c)->min[cox]) break; */
				
			}
			while(pc!=polycache) {
				pc--;
				mergepolysSimp(pf, pflist+ *pc);
			}
		}
		MEM_freeN(polycache);
	}
	
	/* printf("after merge\n");
	pf= pflist;
	for(a=1;a<=poly;a++) {
		printf("poly:%d edges:%d verts:%d flag: %d\n",a,pf->edges,pf->verts,pf->f);
		pf++;
	} */

	/* STEP 5: MAKE TRIANGLES */

	tempve.first= fillvertbase.first;
	tempve.last= fillvertbase.last;
	temped.first= filledgebase.first;
	temped.last= filledgebase.last;
	fillvertbase.first=fillvertbase.last= 0;
	filledgebase.first=filledgebase.last= 0;

	pf= pflist;
	for(a=0;a<poly;a++) {
		if(pf->edges>1) {
			splitlist(&tempve,&temped,pf->nr);
			totfaces += scanfill(pf, mat_nr);
		}
		pf++;
	}
	BLI_movelisttolist(&fillvertbase,&tempve);
	BLI_movelisttolist(&filledgebase,&temped);

	/* FREE */

	MEM_freeN(pflist);

	return totfaces;
}<|MERGE_RESOLUTION|>--- conflicted
+++ resolved
@@ -27,6 +27,7 @@
  * ***** END GPL LICENSE BLOCK *****
  * (uit traces) maart 95
  */
+
 /** \file blender/blenlib/intern/scanfill.c
  *  \ingroup bli
  */
@@ -517,7 +518,7 @@
 	EditVert *eve,*v1,*v2,*v3;
 	EditEdge *eed,*nexted,*ed1,*ed2,*ed3;
 	float miny = 0.0;
-	int a,b,verts, maxface, totface;	
+	int a,b,verts, maxface, totface;
 	short nr, test, twoconnected=0;
 
 	nr= pf->nr;
@@ -784,11 +785,7 @@
 	  - struct elements xs en ys are not used here: don't hide stuff in it
 	  - edge flag ->f becomes 2 when it's a new edge
 	  - mode: & 1 is check for crossings, then create edges (TO DO )
-<<<<<<< HEAD
-	  - mode: & 2 is enable shortest diagonal test for quads
-=======
 	  - returns number of triangle faces added.
->>>>>>> 62cd927f
 	*/
 	ListBase tempve, temped;
 	EditVert *eve;
@@ -835,7 +832,7 @@
 				addfillface(eve, eve->next, eve->next->next, 0);
 				addfillface(eve->next->next, eve->next->next->next, eve, 0);
 		}
-		return 1;
+		return 2;
 	}
 
 	/* first test vertices if they are in edges */
