--- conflicted
+++ resolved
@@ -52,7 +52,6 @@
 #include "BKE_library.h"
 #include "BKE_main.h"
 #include "BKE_node.h"
-#include "BKE_tracking.h"
 
 #include "BLF_api.h"
 #include "BLF_translation.h"
@@ -78,7 +77,6 @@
 #include "UI_interface.h"
 #include "UI_resources.h"
 
-#include "IMB_colormanagement.h"
 #include "IMB_imbuf.h"
 #include "IMB_imbuf_types.h"
 
@@ -2517,7 +2515,6 @@
 	uiItemR(layout, ptr, "blur_pre", 0, NULL, ICON_NONE);
 	uiItemR(layout, ptr, "screen_balance", 0, NULL, ICON_NONE);
 	uiItemR(layout, ptr, "despill_factor", 0, NULL, ICON_NONE);
-	uiItemR(layout, ptr, "despill_balance", 0, NULL, ICON_NONE);
 	uiItemR(layout, ptr, "edge_kernel_radius", 0, NULL, ICON_NONE);
 	uiItemR(layout, ptr, "edge_kernel_tolerance", 0, NULL, ICON_NONE);
 	uiItemR(layout, ptr, "clip_black", 0, NULL, ICON_NONE);
@@ -2528,41 +2525,6 @@
 	uiItemR(layout, ptr, "blur_post", 0, NULL, ICON_NONE);
 }
 
-static void node_composit_buts_trackpos(uiLayout *layout, bContext *C, PointerRNA *ptr)
-{
-	bNode *node= ptr->data;
-
-	uiTemplateID(layout, C, ptr, "clip", NULL, "CLIP_OT_open", NULL);
-
-	if (node->id) {
-		MovieClip *clip = (MovieClip *) node->id;
-		MovieTracking *tracking = &clip->tracking;
-		MovieTrackingObject *object;
-		uiLayout *col;
-		PointerRNA tracking_ptr;
-		NodeTrackPosData *data = node->storage;
-
-		RNA_pointer_create(&clip->id, &RNA_MovieTracking, tracking, &tracking_ptr);
-
-		col = uiLayoutColumn(layout, 0);
-		uiItemPointerR(col, ptr, "tracking_object", &tracking_ptr, "objects", "", ICON_OBJECT_DATA);
-
-		object = BKE_tracking_object_get_named(tracking, data->tracking_object);
-		if (object) {
-			PointerRNA object_ptr;
-
-			RNA_pointer_create(&clip->id, &RNA_MovieTrackingObject, object, &object_ptr);
-
-			uiItemPointerR(col, ptr, "track_name", &object_ptr, "tracks", "", ICON_ANIM_DATA);
-		}
-		else {
-			uiItemR(layout, ptr, "track_name", 0, "", ICON_ANIM_DATA);
-		}
-
-		uiItemR(layout, ptr, "use_relative", 0, NULL, ICON_NONE);
-	}
-}
-
 /* only once called */
 static void node_composit_set_butfunc(bNodeType *ntype)
 {
@@ -2760,9 +2722,6 @@
 			break;
 		case CMP_NODE_KEYING:
 			ntype->uifunc = node_composit_buts_keying;
-			break;
-		case CMP_NODE_TRACKPOS:
-			ntype->uifunc = node_composit_buts_trackpos;
 			break;
 		default:
 			ntype->uifunc = NULL;
@@ -2992,7 +2951,7 @@
 
 /* ************** Generic drawing ************** */
 
-void draw_nodespace_back_pix(const bContext *C, ARegion *ar, SpaceNode *snode)
+void draw_nodespace_back_pix(ARegion *ar, SpaceNode *snode, int color_manage)
 {
 	
 	if ((snode->flag & SNODE_BACKDRAW) && snode->treetype == NTREE_COMPOSIT) {
@@ -3000,12 +2959,7 @@
 		void *lock;
 		ImBuf *ibuf = BKE_image_acquire_ibuf(ima, NULL, &lock);
 		if (ibuf) {
-			SpaceNode *snode = CTX_wm_space_node(C);
-			wmWindow *win = CTX_wm_window(C);
-			const ColorManagedViewSettings *view_settings;
 			float x, y; 
-			unsigned char *display_buffer;
-			void *cache_handle;
 			
 			glMatrixMode(GL_PROJECTION);
 			glPushMatrix();
@@ -3024,11 +2978,15 @@
 			x = (ar->winx - snode->zoom * ibuf->x) / 2 + snode->xof;
 			y = (ar->winy - snode->zoom * ibuf->y) / 2 + snode->yof;
 			
-
-			view_settings = IMB_view_settings_get_effective(win, &snode->view_settings);
-			display_buffer = IMB_display_buffer_acquire(ibuf, view_settings, &win->display_settings, &cache_handle);
-
-			if (display_buffer) {
+			if (!ibuf->rect) {
+				if (color_manage)
+					ibuf->profile = IB_PROFILE_LINEAR_RGB;
+				else
+					ibuf->profile = IB_PROFILE_NONE;
+				IMB_rect_from_float(ibuf);
+			}
+
+			if (ibuf->rect) {
 				if (snode->flag & (SNODE_SHOW_R | SNODE_SHOW_G | SNODE_SHOW_B)) {
 					int ofs;
 
@@ -3056,7 +3014,7 @@
 #ifdef __BIG_ENDIAN__
 					glPixelStorei(GL_UNPACK_SWAP_BYTES, 1);
 #endif
-					glaDrawPixelsSafe(x, y, ibuf->x, ibuf->y, ibuf->x, GL_LUMINANCE, GL_UNSIGNED_INT, display_buffer);
+					glaDrawPixelsSafe(x, y, ibuf->x, ibuf->y, ibuf->x, GL_LUMINANCE, GL_UNSIGNED_INT, ibuf->rect);
 
 #ifdef __BIG_ENDIAN__
 					glPixelStorei(GL_UNPACK_SWAP_BYTES, 0);
@@ -3068,7 +3026,7 @@
 					glBlendFunc(GL_SRC_ALPHA, GL_ONE_MINUS_SRC_ALPHA);
 					glPixelZoom(snode->zoom, snode->zoom);
 					
-					glaDrawPixelsSafe(x, y, ibuf->x, ibuf->y, ibuf->x, GL_RGBA, GL_UNSIGNED_BYTE, display_buffer);
+					glaDrawPixelsSafe(x, y, ibuf->x, ibuf->y, ibuf->x, GL_RGBA, GL_UNSIGNED_BYTE, ibuf->rect);
 					
 					glPixelZoom(1.0f, 1.0f);
 					glDisable(GL_BLEND);
@@ -3076,19 +3034,13 @@
 				else {
 					glPixelZoom(snode->zoom, snode->zoom);
 					
-					glaDrawPixelsSafe(x, y, ibuf->x, ibuf->y, ibuf->x, GL_RGBA, GL_UNSIGNED_BYTE, display_buffer);
+					glaDrawPixelsSafe(x, y, ibuf->x, ibuf->y, ibuf->x, GL_RGBA, GL_UNSIGNED_BYTE, ibuf->rect);
 					
 					glPixelZoom(1.0f, 1.0f);
 				}
 			}
 
-<<<<<<< HEAD
 			/** @note draw selected info on backdrop */
-=======
-			IMB_display_buffer_release(cache_handle);
-
-			/// @note draw selected info on backdrop
->>>>>>> 6b75a99c
 			if (snode->edittree) {
 				bNode *node = snode->edittree->nodes.first;
 				while (node) {
