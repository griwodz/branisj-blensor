
// BoolValue.cpp: implementation of the CBoolValue class.
/*
 * Copyright (c) 1996-2000 Erwin Coumans <coockie@acm.org>
 *
 * Permission to use, copy, modify, distribute and sell this software
 * and its documentation for any purpose is hereby granted without fee,
 * provided that the above copyright notice appear in all copies and
 * that both that copyright notice and this permission notice appear
 * in supporting documentation.  Erwin Coumans makes no
 * representations about the suitability of this software for any
 * purpose.  It is provided "as is" without express or implied warranty.
 *
 */

#include "BoolValue.h"
#include "StringValue.h"
#include "ErrorValue.h"
#include "VoidValue.h"

#ifdef HAVE_CONFIG_H
#include <config.h>
#endif

//////////////////////////////////////////////////////////////////////
// Construction/Destruction
//////////////////////////////////////////////////////////////////////

const STR_String CBoolValue::sTrueString  = "TRUE";
const STR_String CBoolValue::sFalseString = "FALSE";

CBoolValue::CBoolValue()
/*
pre: false
effect: constructs a new CBoolValue
*/
{
	trace("Bool constructor error");
}



CBoolValue::CBoolValue(bool inBool)
: m_bool(inBool)
{
} // Constructs a new CBoolValue containing <inBool>



CBoolValue::CBoolValue(bool innie,const char *name,AllocationTYPE alloctype)
{
	m_bool = innie;
	SetName(name);

	if (alloctype == CValue::STACKVALUE)
		CValue::DisableRefCount();
}



void CBoolValue::SetValue(CValue* newval)
{
	m_bool = (newval->GetNumber() != 0);
	SetModified(true);
}



CValue* CBoolValue::Calc(VALUE_OPERATOR op, CValue *val)
/*
pre:
ret: a new object containing the result of applying operator op to this
object and val
*/
{
	switch (op)
	{
	case VALUE_POS_OPERATOR:
	case VALUE_NEG_OPERATOR:
		{
			return new CErrorValue (op2str(op) + GetText());
			break;
		}
	case VALUE_NOT_OPERATOR:
		{
			return new CBoolValue (!m_bool);
			break;
		}
	default:
		{
			return val->CalcFinal(VALUE_BOOL_TYPE, op, this);
			break;
		}
	}
}



CValue* CBoolValue::CalcFinal(VALUE_DATA_TYPE dtype, VALUE_OPERATOR op, CValue *val)
/*
pre: the type of val is dtype
ret: a new object containing the result of applying operator op to val and
this object
*/
{
	CValue *ret;
	
	switch(dtype)
	{
	case VALUE_EMPTY_TYPE:
	case VALUE_BOOL_TYPE:
		{
			switch(op)
			{
			case VALUE_AND_OPERATOR:
				{
					ret = new CBoolValue (((CBoolValue *) val)->GetBool() && m_bool);
					break;
				}
			case VALUE_OR_OPERATOR:
				{
					ret = new CBoolValue (((CBoolValue *) val)->GetBool() || m_bool);
					break;
				}
			case VALUE_EQL_OPERATOR:
				{
					ret = new CBoolValue (((CBoolValue *) val)->GetBool() == m_bool);
					break;
				}
			case VALUE_NEQ_OPERATOR:
				{
					ret = new CBoolValue (((CBoolValue *) val)->GetBool() != m_bool);
					break;
				}
			case VALUE_NOT_OPERATOR:
				{
					return new CBoolValue (!m_bool);
					break;
				}
			default:
				{
					ret =  new CErrorValue(val->GetText() + op2str(op) +
						"[operator not allowed on booleans]");
					break;
				}
			}
			break;
		}
	case VALUE_STRING_TYPE:
		{
			switch(op)
			{
			case VALUE_ADD_OPERATOR:
				{
					ret = new CStringValue(val->GetText() + GetText(),"");
					break;
				}
			default:
				{
					ret =  new CErrorValue(val->GetText() + op2str(op) + "[Only + allowed on boolean and string]");
					break;
				}
			}
			break;
		}
	default:
		ret =  new CErrorValue("[type mismatch]" + op2str(op) + GetText());
	}

	return ret;
}



bool CBoolValue::GetBool()
/*
pre:
ret: the bool stored in the object
*/
{
	return m_bool;
}



double CBoolValue::GetNumber()
{
	return (double)m_bool;
}



const STR_String& CBoolValue::GetText()
{
	return m_bool ? sTrueString : sFalseString;
}



CValue* CBoolValue::GetReplica()
{
	CBoolValue* replica = new CBoolValue(*this);
	replica->ProcessReplica();
	
	return replica;
}

#ifndef DISABLE_PYTHON
PyObject* CBoolValue::ConvertValueToPython()
{
	return PyBool_FromLong(m_bool != 0);
<<<<<<< HEAD
}
=======
}
#endif // DISABLE_PYTHON
>>>>>>> 16c1a294
<|MERGE_RESOLUTION|>--- conflicted
+++ resolved
@@ -209,9 +209,5 @@
 PyObject* CBoolValue::ConvertValueToPython()
 {
 	return PyBool_FromLong(m_bool != 0);
-<<<<<<< HEAD
-}
-=======
-}
-#endif // DISABLE_PYTHON
->>>>>>> 16c1a294
+}
+#endif // DISABLE_PYTHON