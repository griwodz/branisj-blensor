--- conflicted
+++ resolved
@@ -728,11 +728,7 @@
 	endif()
 endif()
 
-<<<<<<< HEAD
-# install more files XXX pass target dir
-=======
 # install more files specified elsewhere
->>>>>>> 69ad40f9
 delayed_do_install(${TARGETDIR_VER})
 
 unset(BLENDER_TEXT_FILES)
@@ -868,8 +864,6 @@
 		bf_blenfont
 		bf_intern_audaspace
 		bf_intern_mikktspace
-		extern_recastnavigation
-		bf_editor_util          # --- BAD LEVEL CALL HERE --- XXX, this should be removed before release!
 		bf_intern_cycles
 		cycles_render
 		cycles_bvh
