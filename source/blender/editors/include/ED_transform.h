--- conflicted
+++ resolved
@@ -85,19 +85,6 @@
 } TfmMode;
 
 /* TRANSFORM CONTEXTS */
-<<<<<<< HEAD
-#define CTX_NONE			0
-#define CTX_TEXTURE			1
-#define CTX_EDGE			2
-#define CTX_NO_PET			4
-#define CTX_TWEAK			8
-#define CTX_NO_MIRROR		16
-#define CTX_AUTOCONFIRM		32
-#define CTX_BMESH			64
-#define CTX_NDOF			128
-#define CTX_MOVIECLIP		256
-#define CTX_MASK		512
-=======
 #define CTX_NONE            0
 #define CTX_TEXTURE         1
 #define CTX_EDGE            2
@@ -108,7 +95,7 @@
 #define CTX_BMESH           64
 #define CTX_NDOF            128
 #define CTX_MOVIECLIP       256
->>>>>>> e5963aae
+#define CTX_MASK		512
 
 /* Standalone call to get the transformation center corresponding to the current situation
  * returns 1 if successful, 0 otherwise (usually means there's no selection)
