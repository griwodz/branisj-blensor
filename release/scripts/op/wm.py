--- conflicted
+++ resolved
@@ -411,11 +411,7 @@
 
     def execute(self, context):
         MOD = type(bpy)
-<<<<<<< HEAD
-        bpy.load_scripts(True)
-=======
         bpy.utils.load_scripts(True)
->>>>>>> 7a76bc9a
         return {'FINISHED'}
 
 
