--- conflicted
+++ resolved
@@ -1019,7 +1019,7 @@
 	}
 	else {
 		mf->flag = ME_SMOOTH;
-	}
+}
 
 	mf->edcode = 0;
 }
@@ -1236,15 +1236,11 @@
 
 		if (edgeFlags) {
 			if (edgeIdx != -1) {
-<<<<<<< HEAD
 #ifdef WITH_FREESTYLE
-				flags |= ((edgeFlags[index] & (ME_SEAM | ME_SHARP | ME_FREESTYLE_EDGE)) | ME_EDGEDRAW | ME_EDGERENDER);
+				ed_flag |= ((edgeFlags[index] & (ME_SEAM | ME_SHARP | ME_FREESTYLE_EDGE)) | ME_EDGEDRAW | ME_EDGERENDER);
 #else
-				flags |= ((edgeFlags[index] & (ME_SEAM | ME_SHARP)) | ME_EDGEDRAW | ME_EDGERENDER);
+				ed_flag |= ((edgeFlags[index] & (ME_SEAM | ME_SHARP)) | ME_EDGEDRAW | ME_EDGERENDER);
 #endif
-=======
-				ed_flag |= ((edgeFlags[index] & (ME_SEAM | ME_SHARP)) | ME_EDGEDRAW | ME_EDGERENDER);
->>>>>>> c8438330
 			}
 		}
 		else {
