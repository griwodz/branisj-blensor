# -*- mode: gnumakefile; tab-width: 8; indent-tabs-mode: t; -*-
# vim: tabstop=8
#
# $Id$
#
# ***** BEGIN GPL LICENSE BLOCK *****
#
# This program is free software; you can redistribute it and/or
# modify it under the terms of the GNU General Public License
# as published by the Free Software Foundation; either version 2
# of the License, or (at your option) any later version.
#
# This program is distributed in the hope that it will be useful,
# but WITHOUT ANY WARRANTY; without even the implied warranty of
# MERCHANTABILITY or FITNESS FOR A PARTICULAR PURPOSE.  See the
# GNU General Public License for more details.
#
# You should have received a copy of the GNU General Public License
# along with this program; if not, write to the Free Software Foundation,
# Inc., 59 Temple Place - Suite 330, Boston, MA  02111-1307, USA.
#
# The Original Code is Copyright (C) 2001-2002 by NaN Holding BV.
# All rights reserved.
#
# The Original Code is: all of this file.
#
# Contributor(s): GSR
#
# ***** END GPL LICENSE BLOCK *****
#
# set some defaults when these are not overruled (?=) by environment variables
#

sinclude ../user-def.mk

# This warning only takes place once in source/
ifeq (debug, $(findstring debug, $(MAKECMDGOALS)))
  ifeq (all, $(findstring all, $(MAKECMDGOALS)))
    export ERRTXT = "ERROR: all and debug targets cannot be used together anymore"
    export ERRTXT += "Use something like ..make all && make debug.. instead"
  endif
endif

ifdef ERRTXT
$(error $(ERRTXT))
endif

ifndef CONFIG_GUESS
  ifeq (debug, $(findstring debug, $(MAKECMDGOALS)))
    export DEBUG_DIR = debug/
    export ALL_OR_DEBUG = debug
  endif
  ifeq (all, $(findstring all, $(MAKECMDGOALS)))
    export ALL_OR_DEBUG ?= all
  endif

  # First generic defaults for all platforms which should be constant.
  # Note: ?= lets these defaults be overruled by environment variables,
    export SRCHOME ?= $(NANBLENDERHOME)/source
    export CONFIG_GUESS := $(shell ${SRCHOME}/tools/guess/guessconfig)
    export OS := $(shell echo ${CONFIG_GUESS} | sed -e 's/-.*//')
    export OS_VERSION := $(shell echo ${CONFIG_GUESS} | sed -e 's/^[^-]*-//' -e 's/-[^-]*//')
    export CPU := $(shell echo ${CONFIG_GUESS} | sed -e 's/^[^-]*-[^-]*-//')
    export MAKE_START := $(shell date "+%H:%M:%S %d-%b-%Y")
    export NAN_LIBDIR ?= $(NANBLENDERHOME)/../lib
    export NAN_OBJDIR ?= $(NANBLENDERHOME)/obj
    # Library Config_Guess DIRectory
    export LCGDIR = $(NAN_LIBDIR)/$(CONFIG_GUESS)
    # Object Config_Guess DIRectory
    export OCGDIR = $(NAN_OBJDIR)/$(CONFIG_GUESS)

    # Determines what targets are built
    export WITH_BF_DYNAMICOPENGL ?= true
    export WITH_BF_STATICOPENGL ?= false
    export WITH_BF_BLENDERGAMEENGINE ?= true
    export WITH_BF_BLENDERPLAYER ?= true
    ifeq ($(NAN_NO_PLUGIN), true)
        export WITH_BF_WEBPLUGIN = false
    else
        export WITH_BF_WEBPLUGIN ?= false
    endif

    export NAN_MOTO ?= $(LCGDIR)/moto
<<<<<<< HEAD
=======
	export NAN_ITASC ?= $(LCGDIR)/itasc
	
>>>>>>> 16c1a294
    export BF_PROFILE ?= false
    export NAN_USE_BULLET ?= true
    export NAN_BULLET2 ?= $(LCGDIR)/bullet2
    export NAN_DECIMATION ?= $(LCGDIR)/decimation
    export NAN_GUARDEDALLOC ?= $(LCGDIR)/guardedalloc
    export NAN_IKSOLVER ?= $(LCGDIR)/iksolver
    export NAN_BSP ?= $(LCGDIR)/bsp
    export NAN_BOOLOP ?= $(LCGDIR)/boolop
    export NAN_AUDASPACE ?= $(LCGDIR)/audaspace
    export NAN_STRING ?= $(LCGDIR)/string
    export NAN_MEMUTIL ?= $(LCGDIR)/memutil
    export NAN_CONTAINER ?= $(LCGDIR)/container
    export NAN_ACTION ?= $(LCGDIR)/action
    export NAN_GHOST ?= $(LCGDIR)/ghost
    export NAN_TEST_VERBOSITY ?= 1
    export NAN_OPENNL ?= $(LCGDIR)/opennl
    export NAN_ELBEEM ?= $(LCGDIR)/elbeem
    export NAN_SMOKE ?= $(LCGDIR)/smoke
    export NAN_SUPERLU ?= $(LCGDIR)/superlu
    export NAN_GLEW ?= $(LCGDIR)/glew
    ifeq ($(FREE_WINDOWS), true)
      export NAN_FFMPEG ?= $(LCGDIR)/gcc/ffmpeg
      export NAN_FFMPEGLIBS ?= $(NAN_FFMPEG)/lib/libavformat.a $(NAN_FFMPEG)/lib/libavutil.a $(NAN_FFMPEG)/lib/libavcodec.a $(NAN_FFMPEG)/lib/libavdevice.a
    else
      export NAN_FFMPEG ?= $(LCGDIR)/ffmpeg
      export NAN_FFMPEGLIBS ?= $(NAN_FFMPEG)/lib/libavformat.a $(NAN_FFMPEG)/lib/libavcodec.a $(NAN_FFMPEG)/lib/libswscale.a $(NAN_FFMPEG)/lib/libavutil.a $(NAN_FFMPEG)/lib/libavdevice.a
    endif
    export NAN_FFMPEGCFLAGS ?= -I$(NAN_FFMPEG)/include -I$(NANBLENDERHOME)/extern/ffmpeg

    export WITH_OPENEXR ?= true
    export WITH_DDS ?= true
    export WITH_OPENJPEG ?= true
    export WITH_LZO ?= true
    export WITH_LZMA ?= true
    export NAN_LZO ?= $(LCGDIR)/lzo
    export NAN_LZMA ?= $(LCGDIR)/lzma
    export WITH_OPENAL ?= false
    export WITH_JACK ?= false
    export WITH_SNDFILE ?= false

  ifeq ($(WITH_OPENAL), true)
    export NAN_OPENAL ?= /usr
<<<<<<< HEAD
  endif

  ifeq ($(WITH_JACK), true)
    export NAN_JACK ?= /usr
    export NAN_JACKCFLAGS ?= -I$(NAN_JACK)/include/jack
    export NAN_JACKLIBS ?= $(NAN_JACK)/lib/libjack.a
  endif

  ifeq ($(WITH_SNDFILE),true)
    export NAN_SNDFILE ?= /usr
    export NAN_SNDFILECFLAGS ?= -I$(NAN_SNDFILE)/include
    export NAN_SNDFILELIBS ?= $(NAN_SNDFILE)/lib/libsndfile.a $(NAN_SNDFILE)/lib/libFLAC.a $(NAN_SNDFILE)/lib/libogg.a
  endif

  ifeq ($(NAN_USE_FFMPEG_CONFIG), true)
    export NAN_FFMPEG ?= $(shell ffmpeg-config --prefix)
    export NAN_FFMPEGLIBS ?= $(shell ffmpeg-config --libs avformat avcodec)
    export NAN_FFMPEGCFLAGS ?= $(shell ffmpeg-config --cflags)
  endif

=======
  endif

  ifeq ($(WITH_JACK), true)
    export NAN_JACK ?= /usr
    export NAN_JACKCFLAGS ?= -I$(NAN_JACK)/include/jack
    export NAN_JACKLIBS ?= $(NAN_JACK)/lib/libjack.a
  endif

  ifeq ($(WITH_SNDFILE),true)
    export NAN_SNDFILE ?= /usr
    export NAN_SNDFILECFLAGS ?= -I$(NAN_SNDFILE)/include
    export NAN_SNDFILELIBS ?= $(NAN_SNDFILE)/lib/libsndfile.a $(NAN_SNDFILE)/lib/libFLAC.a $(NAN_SNDFILE)/lib/libogg.a
  endif

  ifeq ($(NAN_USE_FFMPEG_CONFIG), true)
    export NAN_FFMPEG = $(shell pkg-config --variable=prefix libavcodec) # Assume they are all in the same prefix
    export NAN_FFMPEGLIBS = $(shell pkg-config --libs libavcodec libavdevice libavformat libswscale libavutil)
    export NAN_FFMPEGCFLAGS = $(shell pkg-config --cflags libavcodec libavdevice libavformat libswscale libavutil)
  endif

    # Compare recreated .mo files with committed ones
    export BF_VERIFY_MO_FILES ?= true

>>>>>>> 16c1a294
  # Platform Dependent settings go below:
  ifeq ($(OS),darwin)

    export ID = $(shell whoami)
    export HOST = $(shell hostname -s)

    export NAN_PYTHON_VERSION = 3.1

    ifeq ($(NAN_PYTHON_VERSION),3.1)
      export PY_FRAMEWORK ?= 0
      export NAN_PYTHON ?= $(LCGDIR)/python
      export NAN_PYTHON_LIB ?= $(NAN_PYTHON)/lib/python$(NAN_PYTHON_VERSION)/libpython$(NAN_PYTHON_VERSION).a
    else
      export PY_FRAMEWORK ?= 1
      ifdef PY_FRAMEWORK
        export NAN_PYTHON ?= /System/Library/Frameworks/Python.framework/Versions/2.5
        export NAN_PYTHON_VERSION ?= 2.5
        export NAN_PYTHON_BINARY ?= $(NAN_PYTHON)/bin/python$(NAN_PYTHON_VERSION)
        export NAN_PYTHON_LIB ?= -framework Python
      else
        export NAN_PYTHON ?= /sw
        export NAN_PYTHON_BINARY ?= $(NAN_PYTHON)/bin/python$(NAN_PYTHON_VERSION)
        export NAN_PYTHON_LIB ?= $(NAN_PYTHON)/lib/python$(NAN_PYTHON_VERSION)/config/libpython$(NAN_PYTHON_VERSION).a
      endif
    endif

    export NAN_OPENAL ?= $(LCGDIR)/openal
    export NAN_JPEG ?= $(LCGDIR)/jpeg
    export NAN_PNG ?= $(LCGDIR)/png
    export NAN_TIFF ?= $(LCGDIR)/tiff
    export NAN_TERRAPLAY ?= $(LCGDIR)/terraplay
    export NAN_MESA ?= /usr/src/Mesa-3.1
    export NAN_ZLIB ?= $(LCGDIR)/zlib
    export NAN_NSPR ?= $(LCGDIR)/nspr
    export NAN_FREETYPE ?= $(LCGDIR)/freetype
    export NAN_GETTEXT ?= $(LCGDIR)/gettext
    export NAN_GETTEXT_LIB ?= $(NAN_GETTEXT)/lib/libintl.a
    ifeq (($CPU), i386)
        export NAN_GETTEXT_LIB += $(NAN_GETTEXT)/lib/libintl.a
    endif
    export NAN_SDL ?= $(LCGDIR)/sdl
    export NAN_SDLCFLAGS ?= -I$(NAN_SDL)/include
    export NAN_SDLLIBS ?= $(NAN_SDL)/lib/libSDL.a -framework Cocoa -framework IOKit

    export NAN_OPENEXR ?= $(LCGDIR)/openexr
    export NAN_OPENEXR_INC ?= -I$(NAN_OPENEXR)/include -I$(NAN_OPENEXR)/include/OpenEXR
    export NAN_OPENEXR_LIBS ?= $(NAN_OPENEXR)/lib/libIlmImf.a $(NAN_OPENEXR)/lib/libHalf.a $(NAN_OPENEXR)/lib/libIex.a $(NAN_OPENEXR)/lib/libIlmThread.a
    
    export NAN_NO_KETSJI=false

    ifeq ($(CPU), i386)
      export WITH_OPENAL=false
    endif

    # Location of MOZILLA/Netscape header files...
    export NAN_MOZILLA_INC ?= $(LCGDIR)/mozilla/include
    export NAN_MOZILLA_LIB ?= $(LCGDIR)/mozilla/lib/
    # Will fall back to look in NAN_MOZILLA_INC/nspr and NAN_MOZILLA_LIB
    # if this is not set.

    export NAN_BUILDINFO ?= true
    # Be paranoid regarding library creation (do not update archives)
    export NAN_PARANOID ?= true

    # enable quicktime by default on OS X
    export WITH_QUICKTIME ?= true

    # enable l10n
    export INTERNATIONAL ?= true

    export NAN_SAMPLERATE ?= $(LCGDIR)/samplerate
    export NAN_SAMPLERATE_LIBS ?= $(NAN_SAMPLERATE)/lib/libsamplerate.a 

  else
  ifeq ($(OS),freebsd)

    export ID = $(shell whoami)
    export HOST = $(shell hostname -s)
    export FREEDESKTOP ?= true

    export NAN_PYTHON ?= /usr/local
    export NAN_PYTHON_VERSION ?= 3.1
    export NAN_PYTHON_BINARY ?= $(NAN_PYTHON)/bin/python$(NAN_PYTHON_VERSION)
    export NAN_PYTHON_LIB ?= $(NAN_PYTHON)/lib/python$(NAN_PYTHON_VERSION)/config/libpython$(NAN_PYTHON_VERSION).a
    export NAN_OPENAL ?= /usr/local
    export NAN_JPEG ?= /usr/local
    export NAN_PNG ?= /usr/local
    export NAN_TIFF ?= /usr/local
    export NAN_TERRAPLAY ?= $(LCGDIR)/terraplay
    export NAN_MESA ?= /usr/src/Mesa-3.1
    export NAN_ZLIB ?= /usr
    export NAN_NSPR ?= /usr/local
    export NAN_FREETYPE ?= $(LCGDIR)/freetype
    export NAN_GETTEXT ?= $(LCGDIR)/gettext
    export NAN_SDL ?= $(shell sdl-config --prefix)
    export NAN_SDLLIBS ?= $(shell sdl-config --libs)
    export NAN_SDLCFLAGS ?= $(shell sdl-config --cflags)

    # Location of MOZILLA/Netscape header files...
    export NAN_MOZILLA_INC ?= $(LCGDIR)/mozilla/include
    export NAN_MOZILLA_LIB ?= $(LCGDIR)/mozilla/lib/
    # Will fall back to look in NAN_MOZILLA_INC/nspr and NAN_MOZILLA_LIB
    # if this is not set.

    export NAN_BUILDINFO ?= true
    # Be paranoid regarding library creation (do not update archives)
    export NAN_PARANOID ?= true

    # enable l10n
    # export INTERNATIONAL ?= true

  else
  ifeq ($(OS),irix)

    export ID = $(shell whoami)
    export HOST = $(shell /usr/bsd/hostname -s)
    #export NAN_NO_KETSJI=true
    export NAN_JUST_BLENDERDYNAMIC=true
    export NAN_PYTHON_VERSION ?= 3.1
    ifeq ($(IRIX_USE_GCC), true)
        export NAN_PYTHON ?= $(LCGDIR)/python_gcc
    else
        export NAN_PYTHON ?= $(LCGDIR)/python
    endif
    export NAN_PYTHON_BINARY ?= $(NAN_PYTHON)/bin/python$(NAN_PYTHON_VERSION)
    export NAN_PYTHON_LIB ?= $(NAN_PYTHON)/lib/python$(NAN_PYTHON_VERSION)/config/libpython$(NAN_PYTHON_VERSION).a -lpthread
    export NAN_OPENAL ?= $(LCGDIR)/openal
    export NAN_JPEG ?= $(LCGDIR)/jpeg
    export NAN_PNG ?= $(LCGDIR)/png
    export NAN_TIFF ?= $(LCGDIR)/tiff
    export NAN_TERRAPLAY ?= $(LCGDIR)/terraplay
    export NAN_MESA ?= /usr/src/Mesa-3.1
    export NAN_ZLIB ?= $(LCGDIR)/zlib
    export NAN_NSPR ?= $(LCGDIR)/nspr
    export NAN_FREETYPE ?= $(LCGDIR)/freetype
    export NAN_ICONV ?= $(LCGDIR)/iconv
    export NAN_GETTEXT ?= $(LCGDIR)/gettext
    export NAN_GETTEXT_LIB ?= $(NAN_GETTEXT)/lib/libintl.a $(NAN_ICONV)/lib/libiconv.a
    export NAN_SDL ?= $(LCGDIR)/sdl
    export NAN_SDLLIBS ?= $(NAN_SDL)/lib/libSDL.a
    export NAN_SDLCFLAGS ?= -I$(NAN_SDL)/include/SDL
    export NAN_FFMPEG ?= $(LCGDIR)/ffmpeg
    export NAN_FFMPEGLIBS = $(NAN_FFMPEG)/lib/libavformat.a $(NAN_FFMPEG)/lib/libavcodec.a $(NAN_FFMPEG)/lib/libswscale.a $(NAN_FFMPEG)/lib/libavutil.a $(NAN_FFMPEG)/lib/libavdevice.a $(NAN_FFMPEG)/lib/libogg.a $(NAN_FFMPEG)/lib/libfaad.a $(NAN_FFMPEG)/lib/libmp3lame.a $(NAN_FFMPEG)/lib/libvorbis.a $(NAN_FFMPEG)/lib/libx264.a $(NAN_FFMPEG)/lib/libfaac.a $(NAN_ZLIB)/lib/libz.a
    export NAN_FFMPEGCFLAGS ?= -I$(NAN_FFMPEG)/include -I$(NANBLENDERHOME)/extern/ffmpeg

    ifeq ($(IRIX_USE_GCC), true)
      export NAN_OPENEXR ?= $(LCGDIR)/openexr/gcc
    else
      export NAN_OPENEXR ?= $(LCGDIR)/openexr
    endif
    export NAN_OPENEXR_INC ?= -I$(NAN_OPENEXR)/include -I$(NAN_OPENEXR)/include/OpenEXR
    export NAN_OPENEXR_LIBS ?= $(NAN_OPENEXR)/lib/libIlmImf.a $(NAN_OPENEXR)/lib/libHalf.a $(NAN_OPENEXR)/lib/libIex.a $(NAN_OPENEXR)/lib/libIlmThread.a

    # Location of MOZILLA/Netscape header files...
    export NAN_MOZILLA_INC ?= $(LCGDIR)/mozilla/include
    export NAN_MOZILLA_LIB ?= $(LCGDIR)/mozilla/lib/
    # Will fall back to look in NAN_MOZILLA_INC/nspr and NAN_MOZILLA_LIB
    # if this is not set.

    export NAN_BUILDINFO ?= true
    # Be paranoid regarding library creation (do not update archives)
    export NAN_PARANOID ?= true

    # enable l10n
    export INTERNATIONAL ?= true

<<<<<<< HEAD
=======
    # Different endianess will make it fail, rely on other plataforms for checks
    export BF_VERIFY_MO_FILES = false

>>>>>>> 16c1a294
  else
  ifeq ($(OS),linux)

    export ID = $(shell whoami)
    export HOST = $(shell hostname -s)
    export FREEDESKTOP ?= true

    export NAN_PYTHON ?= /usr
    export NAN_PYTHON_VERSION ?= 3.1
    export NAN_PYTHON_BINARY ?= $(NAN_PYTHON)/bin/python$(NAN_PYTHON_VERSION)
    # Next line if for static python, nan_link.mk uses -lpython$(NAN_PYTHON_VERSION)
    #export NAN_PYTHON_LIB ?= $(NAN_PYTHON)/lib/python$(NAN_PYTHON_VERSION)/config/libpython$(NAN_PYTHON_VERSION).a
    export NAN_OPENAL ?= /usr
    export NAN_JPEG ?= /usr
    export NAN_PNG ?= /usr
    export NAN_TIFF ?= /usr
    export NAN_TERRAPLAY ?= $(LCGDIR)/terraplay
    export NAN_MESA ?= /usr
    export NAN_ZLIB ?= /usr
    export NAN_NSPR ?= $(LCGDIR)/nspr
    export NAN_FREETYPE ?= /usr
    export NAN_GETTEXT ?= /usr
    export NAN_SDL ?= $(shell sdl-config --prefix)
    export NAN_SDLLIBS ?= $(shell sdl-config --libs)
    export NAN_SDLCFLAGS ?= $(shell sdl-config --cflags)
    export NAN_SAMPLERATE ?= /usr
<<<<<<< HEAD

ifneq ($(NAN_USE_FFMPEG_CONFIG), true)
    export NAN_FFMPEG ?= /usr
    export NAN_FFMPEGLIBS ?= -L$(NAN_FFMPEG)/lib -lavformat -lavcodec -lavutil -lswscale -lavdevice -ldts -lz
    export NAN_FFMPEGCFLAGS ?= -I$(NAN_FFMPEG)/include
endif
=======
>>>>>>> 16c1a294

    ifeq ($(WITH_OPENEXR), true)
      export NAN_OPENEXR ?= $(shell pkg-config --variable=prefix OpenEXR )
      export NAN_OPENEXR_INC ?= $(shell pkg-config --cflags OpenEXR )
      export NAN_OPENEXR_LIBS ?= $(addprefix ${NAN_OPENEXR}/lib/lib,$(addsuffix .a,$(shell pkg-config --libs-only-l OpenEXR | sed -s "s/-l//g" )))
    endif

    # Uncomment the following line to use Mozilla inplace of netscape

    # Location of MOZILLA/Netscape header files...
    export NAN_MOZILLA_INC ?= /usr/include/mozilla
    export NAN_MOZILLA_LIB ?= $(LCGDIR)/mozilla/lib/
    # Will fall back to look in NAN_MOZILLA_INC/nspr and NAN_MOZILLA_LIB
    # if this is not set.

    export NAN_BUILDINFO ?= true
    # Be paranoid regarding library creation (do not update archives)
    export NAN_PARANOID ?= true

    # l10n
    export INTERNATIONAL ?= true

    export WITH_BINRELOC ?= true

    # enable ffmpeg support
    ifndef NAN_NO_FFMPEG
      export WITH_FFMPEG ?= true
    endif

  else
  ifeq ($(OS),openbsd)

    export ID = $(shell whoami)
    export HOST = $(shell hostname -s)
    export FREEDESKTOP ?= true

    export NAN_PYTHON ?= $(LCGDIR)/python
    export NAN_PYTHON_VERSION ?= 3.1
    export NAN_PYTHON_BINARY ?= $(NAN_PYTHON)/bin/python$(NAN_PYTHON_VERSION)
    export NAN_PYTHON_LIB ?= $(NAN_PYTHON)/lib/python$(NAN_PYTHON_VERSION)/config/libpython$(NAN_PYTHON_VERSION).a
    export NAN_OPENAL ?= $(LCGDIR)/openal
    export NAN_JPEG ?= $(LCGDIR)/jpeg
    export NAN_PNG ?= $(LCGDIR)/png
    export NAN_TIFF ?= $(LCGDIR)/tiff
    export NAN_TERRAPLAY ?= $(LCGDIR)/terraplay
    export NAN_MESA ?= /usr/src/Mesa-3.1
    export NAN_ZLIB ?= $(LCGDIR)/zlib
    export NAN_NSPR ?= $(LCGDIR)/nspr
    export NAN_FREETYPE ?= $(LCGDIR)/freetype
    export NAN_GETTEXT ?= $(LCGDIR)/gettext
    export NAN_SDL ?= $(shell sdl-config --prefix)
    export NAN_SDLLIBS ?= $(shell sdl-config --libs)
    export NAN_SDLCFLAGS ?= $(shell sdl-config --cflags)

    # Location of MOZILLA/Netscape header files...
    export NAN_MOZILLA_INC ?= $(LCGDIR)/mozilla/include
    export NAN_MOZILLA_LIB ?= $(LCGDIR)/mozilla/lib/
    # Will fall back to look in NAN_MOZILLA_INC/nspr and NAN_MOZILLA_LIB
    # if this is not set.

    export NAN_BUILDINFO ?= true
    # Be paranoid regarding library creation (do not update archives)
    export NAN_PARANOID ?= true

    # l10n
    #export INTERNATIONAL ?= true

  else
  ifeq ($(OS),solaris)

    export ID = $(shell /usr/ucb/whoami)
    export HOST = $(shell hostname)
    export NAN_PYTHON ?= $(LCGDIR)/python
    export NAN_PYTHON_VERSION ?= 3.1
    export NAN_PYTHON_BINARY ?= $(NAN_PYTHON)/bin/python$(NAN_PYTHON_VERSION)
    export NAN_PYTHON_LIB ?= $(NAN_PYTHON)/lib/python$(NAN_PYTHON_VERSION)/config/libpython$(NAN_PYTHON_VERSION).a
    export NAN_OPENAL ?= $(LCGDIR)/openal
    export NAN_JPEG ?= $(LCGDIR)/jpeg
    export NAN_PNG ?= $(LCGDIR)/png
    export NAN_TIFF ?= /usr
    export NAN_TERRAPLAY ?=
    export NAN_MESA ?= /usr/X11
    export NAN_ZLIB ?= $(LCGDIR)/zlib
    export NAN_NSPR ?= $(LCGDIR)/nspr
    export NAN_FREETYPE ?= $(LCGDIR)/freetype
    export NAN_GETTEXT ?= $(LCGDIR)/gettext
    export NAN_GETTEXT_LIB ?= $(NAN_GETTEXT)/lib/libintl.a $(NAN_GETTEXT)/lib/libiconv.a
    export NAN_SDL ?= $(LCGDIR)/sdl
    export NAN_SDLCFLAGS ?= -I$(NAN_SDL)/include/SDL
    export NAN_SDLLIBS ?= $(NAN_SDL)/lib/libSDL.a

    # this only exists at the moment for i386-64 CPU Types at the moment
    export NAN_OPENEXR ?= $(LCGDIR)/openexr
    export NAN_OPENEXR_INC ?= -I$(NAN_OPENEXR)/include -I$(NAN_OPENEXR)/include/OpenEXR
    export NAN_OPENEXR_LIBS ?= $(NAN_OPENEXR)/lib/libIlmImf.a $(NAN_OPENEXR)/lib/libHalf.a $(NAN_OPENEXR)/lib/libIex.a $(NAN_OPENEXR)/lib/libIlmThread.a -lrt

    # Location of MOZILLA/Netscape header files...
    export NAN_MOZILLA_INC ?= $(LCGDIR)/mozilla/include
    export NAN_MOZILLA_LIB ?= $(LCGDIR)/mozilla/lib/
    # Will fall back to look in NAN_MOZILLA_INC/nspr and NAN_MOZILLA_LIB
    # if this is not set.

    export NAN_BUILDINFO ?= true
    # Be paranoid regarding library creation (do not update archives)
    export NAN_PARANOID ?= true

    # l10n
    #export INTERNATIONAL ?= true

  else
  ifeq ($(OS),windows)

    export ID = $(LOGNAME)
    export NAN_PYTHON ?= $(LCGDIR)/python
    export NAN_ICONV ?= $(LCGDIR)/iconv
    export NAN_PYTHON_VERSION ?= 3.1
    export NAN_OPENAL ?= $(LCGDIR)/openal
    export NAN_JPEG ?= $(LCGDIR)/jpeg
    export NAN_PNG ?= $(LCGDIR)/png
    export NAN_TIFF ?= $(LCGDIR)/tiff
    export NAN_TERRAPLAY ?= $(LCGDIR)/terraplay
    export NAN_MESA ?= /usr/src/Mesa-3.1
    export NAN_ZLIB ?= $(LCGDIR)/zlib
    export NAN_NSPR ?= $(LCGDIR)/nspr
    export NAN_GETTEXT ?= $(LCGDIR)/gettext
    ifeq ($(FREE_WINDOWS), true)
      export NAN_GETTEXT_LIB ?= $(NAN_GETTEXT)/lib/freegettext.a $(NAN_ICONV)/lib/freeiconv.a
      export NAN_PYTHON_BINARY ?= $(NAN_PYTHON)/bin/python$(NAN_PYTHON_VERSION)
      export NAN_PYTHON_LIB ?= $(NAN_PYTHON)/lib/lib25_vs2005/libpython25.a
      export NAN_FREETYPE ?= $(LCGDIR)/gcc/freetype
      export NAN_SDL ?= $(LCGDIR)/gcc/sdl
      export NAN_OPENEXR ?= $(LCGDIR)/gcc/openexr
      export NAN_OPENEXR_INC ?= -I$(NAN_OPENEXR)/include -I$(NAN_OPENEXR)/include/OpenEXR
      export NAN_OPENEXR_LIBS ?= $(NAN_OPENEXR)/lib/libIlmImf.a $(NAN_OPENEXR)/lib/libHalf.a $(NAN_OPENEXR)/lib/libIex.a
      export NAN_PTHREADS ?= $(LCGDIR)/pthreads
    else
      export NAN_GETTEXT_LIB ?= $(NAN_GETTEXT)/lib/gnu_gettext.lib $(NAN_ICONV)/lib/iconv.lib
      export NAN_PYTHON_BINARY ?= python
      export NAN_PYTHON_LIB ?= $(NAN_PYTHON)/lib/python23.lib
      export NAN_FREETYPE ?= $(LCGDIR)/freetype
      export NAN_SDL ?= $(LCGDIR)/sdl
      export NAN_OPENEXR ?= $(LCGDIR)/openexr
      export NAN_OPENEXR_INC ?= -I$(NAN_OPENEXR)/include -I$(NAN_OPENEXR)/include/IlmImf -I$(NAN_OPENEXR)/include/Imath -I$(NAN_OPENEXR)/include/Iex
      export NAN_OPENEXR_LIBS ?= $(NAN_OPENEXR)/lib/IlmImf.lib $(NAN_OPENEXR)/lib/Half.lib $(NAN_OPENEXR)/lib/Iex.lib
    endif
    export NAN_SDLCFLAGS ?= -I$(NAN_SDL)/include

    export NAN_WINTAB ?= $(LCGDIR)/wintab

    # Location of MOZILLA/Netscape header files...
    export NAN_MOZILLA_INC ?= $(LCGDIR)/mozilla/include
    export NAN_MOZILLA_LIB ?= $(LCGDIR)/mozilla/lib/
    # Will fall back to look in NAN_MOZILLA_INC/nspr and NAN_MOZILLA_LIB
    # if this is not set.
    export NAN_PYTHON_BINARY ?= python
    export NAN_BUILDINFO ?= true
    # Be paranoid regarding library creation (do not update archives)
    export NAN_PARANOID ?= true

    # l10n
    export INTERNATIONAL ?= true

    # enable quicktime support
    # export WITH_QUICKTIME ?= true

  else # Platform not listed above

    export NAN_PYTHON ?= $(LCGDIR)/python
    export NAN_PYTHON_VERSION ?= 3.1
    export NAN_PYTHON_BINARY ?= python
    export NAN_PYTHON_LIB ?= $(NAN_PYTHON)/lib/python$(NAN_PYTHON_VERSION)/config/libpython$(NAN_PYTHON_VERSION).a

    export NAN_OPENAL ?= $(LCGDIR)/openal
    export NAN_JPEG ?= $(LCGDIR)/jpeg
    export NAN_PNG ?= $(LCGDIR)/png
    export NAN_TIFF ?= $(LCGDIR)/tiff
    export NAN_SDL ?= $(LCGDIR)/sdl
    export NAN_TERRAPLAY ?= $(LCGDIR)/terraplay
    export NAN_MESA ?= /usr/src/Mesa-3.1
    export NAN_ZLIB ?= $(LCGDIR)/zlib
    export NAN_NSPR ?= $(LCGDIR)/nspr
    export NAN_FREETYPE ?= $(LCGDIR)/freetype
    export NAN_GETTEXT ?= $(LCGDIR)/gettext
    export NAN_SDL ?= $(shell sdl-config --prefix)
    export NAN_SDLLIBS ?= $(shell sdl-config --libs)
    export NAN_SDLCFLAGS ?= $(shell sdl-config --cflags)

    # Location of MOZILLA/Netscape header files...
    export NAN_MOZILLA_INC ?= $(LCGDIR)/mozilla/include
    export NAN_MOZILLA_LIB ?= $(LCGDIR)/mozilla/lib/
    # Will fall back to look in NAN_MOZILLA_INC/nspr and NAN_MOZILLA_LIB
    # if this is not set.

    export NAN_BUILDINFO ?= true
    # Be paranoid regarding library creation (do not update archives)
    export NAN_PARANOID ?= true

    # l10n
    #export INTERNATIONAL ?= true

  endif # windows + fallback
  endif # solaris
  endif # openbsd
  endif # linux
  endif # irix
  endif # freebsd
  endif # darwin

endif # CONFIG_GUESS

# Don't want to build the gameengine?
ifeq ($(NAN_NO_KETSJI), true)
   export NAN_JUST_BLENDERDYNAMIC=true
endif<|MERGE_RESOLUTION|>--- conflicted
+++ resolved
@@ -81,11 +81,8 @@
     endif
 
     export NAN_MOTO ?= $(LCGDIR)/moto
-<<<<<<< HEAD
-=======
 	export NAN_ITASC ?= $(LCGDIR)/itasc
 	
->>>>>>> 16c1a294
     export BF_PROFILE ?= false
     export NAN_USE_BULLET ?= true
     export NAN_BULLET2 ?= $(LCGDIR)/bullet2
@@ -128,7 +125,6 @@
 
   ifeq ($(WITH_OPENAL), true)
     export NAN_OPENAL ?= /usr
-<<<<<<< HEAD
   endif
 
   ifeq ($(WITH_JACK), true)
@@ -144,27 +140,6 @@
   endif
 
   ifeq ($(NAN_USE_FFMPEG_CONFIG), true)
-    export NAN_FFMPEG ?= $(shell ffmpeg-config --prefix)
-    export NAN_FFMPEGLIBS ?= $(shell ffmpeg-config --libs avformat avcodec)
-    export NAN_FFMPEGCFLAGS ?= $(shell ffmpeg-config --cflags)
-  endif
-
-=======
-  endif
-
-  ifeq ($(WITH_JACK), true)
-    export NAN_JACK ?= /usr
-    export NAN_JACKCFLAGS ?= -I$(NAN_JACK)/include/jack
-    export NAN_JACKLIBS ?= $(NAN_JACK)/lib/libjack.a
-  endif
-
-  ifeq ($(WITH_SNDFILE),true)
-    export NAN_SNDFILE ?= /usr
-    export NAN_SNDFILECFLAGS ?= -I$(NAN_SNDFILE)/include
-    export NAN_SNDFILELIBS ?= $(NAN_SNDFILE)/lib/libsndfile.a $(NAN_SNDFILE)/lib/libFLAC.a $(NAN_SNDFILE)/lib/libogg.a
-  endif
-
-  ifeq ($(NAN_USE_FFMPEG_CONFIG), true)
     export NAN_FFMPEG = $(shell pkg-config --variable=prefix libavcodec) # Assume they are all in the same prefix
     export NAN_FFMPEGLIBS = $(shell pkg-config --libs libavcodec libavdevice libavformat libswscale libavutil)
     export NAN_FFMPEGCFLAGS = $(shell pkg-config --cflags libavcodec libavdevice libavformat libswscale libavutil)
@@ -173,7 +148,6 @@
     # Compare recreated .mo files with committed ones
     export BF_VERIFY_MO_FILES ?= true
 
->>>>>>> 16c1a294
   # Platform Dependent settings go below:
   ifeq ($(OS),darwin)
 
@@ -340,12 +314,9 @@
     # enable l10n
     export INTERNATIONAL ?= true
 
-<<<<<<< HEAD
-=======
     # Different endianess will make it fail, rely on other plataforms for checks
     export BF_VERIFY_MO_FILES = false
 
->>>>>>> 16c1a294
   else
   ifeq ($(OS),linux)
 
@@ -372,15 +343,6 @@
     export NAN_SDLLIBS ?= $(shell sdl-config --libs)
     export NAN_SDLCFLAGS ?= $(shell sdl-config --cflags)
     export NAN_SAMPLERATE ?= /usr
-<<<<<<< HEAD
-
-ifneq ($(NAN_USE_FFMPEG_CONFIG), true)
-    export NAN_FFMPEG ?= /usr
-    export NAN_FFMPEGLIBS ?= -L$(NAN_FFMPEG)/lib -lavformat -lavcodec -lavutil -lswscale -lavdevice -ldts -lz
-    export NAN_FFMPEGCFLAGS ?= -I$(NAN_FFMPEG)/include
-endif
-=======
->>>>>>> 16c1a294
 
     ifeq ($(WITH_OPENEXR), true)
       export NAN_OPENEXR ?= $(shell pkg-config --variable=prefix OpenEXR )
