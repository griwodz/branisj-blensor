--- conflicted
+++ resolved
@@ -20,12 +20,35 @@
 
 /* Texture Coordinate Node */
 
-__device float3 svm_background_offset(KernelGlobals *kg)
+__device_inline float3 svm_background_offset(KernelGlobals *kg)
 {
 	Transform cameratoworld = kernel_data.cam.cameratoworld;
 	return make_float3(cameratoworld.x.w, cameratoworld.y.w, cameratoworld.z.w);
 }
 
+__device_inline float3 svm_world_to_ndc(KernelGlobals *kg, ShaderData *sd, float3 P)
+{
+	if(kernel_data.cam.type != CAMERA_PANORAMA) {
+		if(sd->object != ~0)
+			P += svm_background_offset(kg);
+
+		Transform tfm = kernel_data.cam.worldtondc;
+		return transform_perspective(&tfm, P);
+	}
+	else {
+		Transform tfm = kernel_data.cam.worldtocamera;
+
+		if(sd->object != ~0)
+			P = normalize(transform_point(&tfm, P));
+		else
+			P = normalize(transform_direction(&tfm, P));
+
+		float2 uv = direction_to_panorama(kg, P);;
+
+		return make_float3(uv.x, uv.y, 0.0f);
+	}
+}
+
 __device void svm_node_tex_coord(KernelGlobals *kg, ShaderData *sd, float *stack, uint type, uint out_offset)
 {
 	float3 data;
@@ -33,16 +56,20 @@
 	switch(type) {
 		case NODE_TEXCO_OBJECT: {
 			if(sd->object != ~0) {
-<<<<<<< HEAD
-				Transform tfm = object_fetch_transform(kg, sd->object, OBJECT_INVERSE_TRANSFORM);
-				data = transform_point(&tfm, sd->P);
-=======
 				data = sd->P;
 				object_inverse_position_transform(kg, sd, &data);
->>>>>>> e6a02281
 			}
 			else
 				data = sd->P;
+			break;
+		}
+		case NODE_TEXCO_NORMAL: {
+			if(sd->object != ~0) {
+				data = sd->N;
+				object_inverse_normal_transform(kg, sd, &data);
+			}
+			else
+				data = sd->N;
 			break;
 		}
 		case NODE_TEXCO_CAMERA: {
@@ -55,12 +82,7 @@
 			break;
 		}
 		case NODE_TEXCO_WINDOW: {
-			Transform tfm = kernel_data.cam.worldtondc;
-
-			if(sd->object != ~0)
-				data = transform_perspective(&tfm, sd->P);
-			else
-				data = transform_perspective(&tfm, sd->P + svm_background_offset(kg));
+			data = svm_world_to_ndc(kg, sd, sd->P);
 			break;
 		}
 		case NODE_TEXCO_REFLECTION: {
@@ -83,16 +105,20 @@
 	switch(type) {
 		case NODE_TEXCO_OBJECT: {
 			if(sd->object != ~0) {
-<<<<<<< HEAD
-				Transform tfm = object_fetch_transform(kg, sd->object, OBJECT_INVERSE_TRANSFORM);
-				data = transform_point(&tfm, sd->P + sd->dP.dx);
-=======
 				data = sd->P + sd->dP.dx;
 				object_inverse_position_transform(kg, sd, &data);
->>>>>>> e6a02281
 			}
 			else
 				data = sd->P + sd->dP.dx;
+			break;
+		}
+		case NODE_TEXCO_NORMAL: {
+			if(sd->object != ~0) {
+				data = sd->N;
+				object_inverse_normal_transform(kg, sd, &data);
+			}
+			else
+				data = sd->N;
 			break;
 		}
 		case NODE_TEXCO_CAMERA: {
@@ -105,12 +131,7 @@
 			break;
 		}
 		case NODE_TEXCO_WINDOW: {
-			Transform tfm = kernel_data.cam.worldtondc;
-
-			if(sd->object != ~0)
-				data = transform_perspective(&tfm, sd->P + sd->dP.dx);
-			else
-				data = transform_perspective(&tfm, sd->P + sd->dP.dx + svm_background_offset(kg));
+			data = svm_world_to_ndc(kg, sd, sd->P + sd->dP.dx);
 			break;
 		}
 		case NODE_TEXCO_REFLECTION: {
@@ -136,16 +157,20 @@
 	switch(type) {
 		case NODE_TEXCO_OBJECT: {
 			if(sd->object != ~0) {
-<<<<<<< HEAD
-				Transform tfm = object_fetch_transform(kg, sd->object, OBJECT_INVERSE_TRANSFORM);
-				data = transform_point(&tfm, sd->P + sd->dP.dy);
-=======
 				data = sd->P + sd->dP.dy;
 				object_inverse_position_transform(kg, sd, &data);
->>>>>>> e6a02281
 			}
 			else
 				data = sd->P + sd->dP.dy;
+			break;
+		}
+		case NODE_TEXCO_NORMAL: {
+			if(sd->object != ~0) {
+				data = sd->N;
+				object_inverse_normal_transform(kg, sd, &data);
+			}
+			else
+				data = sd->N;
 			break;
 		}
 		case NODE_TEXCO_CAMERA: {
@@ -158,12 +183,7 @@
 			break;
 		}
 		case NODE_TEXCO_WINDOW: {
-			Transform tfm = kernel_data.cam.worldtondc;
-
-			if(sd->object != ~0)
-				data = transform_perspective(&tfm, sd->P + sd->dP.dy);
-			else
-				data = transform_perspective(&tfm, sd->P + sd->dP.dy + svm_background_offset(kg));
+			data = svm_world_to_ndc(kg, sd, sd->P + sd->dP.dy);
 			break;
 		}
 		case NODE_TEXCO_REFLECTION: {
