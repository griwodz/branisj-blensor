/* Testing code for 2.5 animation system 
 * Copyright 2009, Joshua Leung
 */
 
#include <stdio.h>
#include <stddef.h>
#include <string.h>
#include <math.h>
#include <float.h>

#include "MEM_guardedalloc.h"

#include "BLI_blenlib.h"
#include "BLI_arithb.h"
#include "BLI_dynstr.h"

#include "DNA_anim_types.h"
#include "DNA_action_types.h"
#include "DNA_armature_types.h"
#include "DNA_constraint_types.h"
#include "DNA_key_types.h"
#include "DNA_object_types.h"
#include "DNA_material_types.h"
#include "DNA_scene_types.h"
#include "DNA_userdef_types.h"
#include "DNA_windowmanager_types.h"

#include "BKE_animsys.h"
#include "BKE_action.h"
#include "BKE_constraint.h"
#include "BKE_fcurve.h"
#include "BKE_global.h"
#include "BKE_utildefines.h"
#include "BKE_context.h"
#include "BKE_report.h"
#include "BKE_key.h"
#include "BKE_material.h"

#include "ED_anim_api.h"
#include "ED_keyframing.h"
#include "ED_keyframes_edit.h"
#include "ED_screen.h"
#include "ED_util.h"

#include "UI_interface.h"

#include "WM_api.h"
#include "WM_types.h"

#include "RNA_access.h"
#include "RNA_define.h"
#include "RNA_types.h"

#include "anim_intern.h"

/* ******************************************* */
/* Animation Data Validation */

/* Get (or add relevant data to be able to do so) the Active Action for the given 
 * Animation Data block, given an ID block where the Animation Data should reside.
 */
bAction *verify_adt_action (ID *id, short add)
{
	AnimData *adt;
	
	/* init animdata if none available yet */
	adt= BKE_animdata_from_id(id);
	if ((adt == NULL) && (add))
		adt= BKE_id_add_animdata(id);
	if (adt == NULL) { 
		/* if still none (as not allowed to add, or ID doesn't have animdata for some reason) */
		printf("ERROR: Couldn't add AnimData (ID = %s) \n", (id) ? (id->name) : "<None>");
		return NULL;
	}
		
	/* init action if none available yet */
	// TODO: need some wizardry to handle NLA stuff correct
	if ((adt->action == NULL) && (add))
		adt->action= add_empty_action("Action");
		
	/* return the action */
	return adt->action;
}

/* Get (or add relevant data to be able to do so) F-Curve from the Active Action, 
 * for the given Animation Data block. This assumes that all the destinations are valid.
 */
FCurve *verify_fcurve (bAction *act, const char group[], const char rna_path[], const int array_index, short add)
{
	bActionGroup *grp;
	FCurve *fcu;
	
	/* sanity checks */
	if ELEM(NULL, act, rna_path)
		return NULL;
		
	/* try to find f-curve matching for this setting 
	 *	- add if not found and allowed to add one
	 *		TODO: add auto-grouping support? how this works will need to be resolved
	 */
	if (act)
		fcu= list_find_fcurve(&act->curves, rna_path, array_index);
	else
		fcu= NULL;
	
	if ((fcu == NULL) && (add)) {
		/* use default settings to make a F-Curve */
		fcu= MEM_callocN(sizeof(FCurve), "FCurve");
		
		fcu->flag = (FCURVE_VISIBLE|FCURVE_AUTO_HANDLES|FCURVE_SELECTED);
		if (act->curves.first==NULL) 
			fcu->flag |= FCURVE_ACTIVE;	/* first one added active */
			
		/* store path - make copy, and store that */
		fcu->rna_path= BLI_strdupn(rna_path, strlen(rna_path));
		fcu->array_index= array_index;
		
		/* if a group name has been provided, try to add or find a group, then add F-Curve to it */
		if (group) {
			/* try to find group */
			grp= action_groups_find_named(act, group);
			
			/* no matching groups, so add one */
			if (grp == NULL) {
				/* Add a new group, and make it active */
				grp= MEM_callocN(sizeof(bActionGroup), "bActionGroup");
				
				grp->flag = AGRP_SELECTED;
				BLI_snprintf(grp->name, 64, group);
				
				BLI_addtail(&act->groups, grp);
				BLI_uniquename(&act->groups, grp, "Group", '.', offsetof(bActionGroup, name), 64);
			}
			
			/* add F-Curve to group */
			action_groups_add_channel(act, grp, fcu);
		}
		else {
			/* just add F-Curve to end of Action's list */
			BLI_addtail(&act->curves, fcu);
		}
	}
	
	/* return the F-Curve */
	return fcu;
}

/* ************************************************** */
/* KEYFRAME INSERTION */

/* -------------- BezTriple Insertion -------------------- */

/* threshold for inserting keyframes - threshold here should be good enough for now, but should become userpref */
#define BEZT_INSERT_THRESH 	0.00001f

/* Binary search algorithm for finding where to insert BezTriple. (for use by insert_bezt_icu)
 * Returns the index to insert at (data already at that index will be offset if replace is 0)
 */
static int binarysearch_bezt_index (BezTriple array[], float frame, int arraylen, short *replace)
{
	int start=0, end=arraylen;
	int loopbreaker= 0, maxloop= arraylen * 2;
	
	/* initialise replace-flag first */
	*replace= 0;
	
	/* sneaky optimisations (don't go through searching process if...):
	 *	- keyframe to be added is to be added out of current bounds
	 *	- keyframe to be added would replace one of the existing ones on bounds
	 */
	if ((arraylen <= 0) || (array == NULL)) {
		printf("Warning: binarysearch_bezt_index() encountered invalid array \n");
		return 0;
	}
	else {
		/* check whether to add before/after/on */
		float framenum;
		
		/* 'First' Keyframe (when only one keyframe, this case is used) */
		framenum= array[0].vec[1][0];
		if (IS_EQT(frame, framenum, BEZT_INSERT_THRESH)) {
			*replace = 1;
			return 0;
		}
		else if (frame < framenum)
			return 0;
			
		/* 'Last' Keyframe */
		framenum= array[(arraylen-1)].vec[1][0];
		if (IS_EQT(frame, framenum, BEZT_INSERT_THRESH)) {
			*replace= 1;
			return (arraylen - 1);
		}
		else if (frame > framenum)
			return arraylen;
	}
	
	
	/* most of the time, this loop is just to find where to put it
	 * 'loopbreaker' is just here to prevent infinite loops 
	 */
	for (loopbreaker=0; (start <= end) && (loopbreaker < maxloop); loopbreaker++) {
		/* compute and get midpoint */
		int mid = start + ((end - start) / 2);	/* we calculate the midpoint this way to avoid int overflows... */
		float midfra= array[mid].vec[1][0];
		
		/* check if exactly equal to midpoint */
		if (IS_EQT(frame, midfra, BEZT_INSERT_THRESH)) {
			*replace = 1;
			return mid;
		}
		
		/* repeat in upper/lower half */
		if (frame > midfra)
			start= mid + 1;
		else if (frame < midfra)
			end= mid - 1;
	}
	
	/* print error if loop-limit exceeded */
	if (loopbreaker == (maxloop-1)) {
		printf("Error: binarysearch_bezt_index() was taking too long \n");
		
		// include debug info 
		printf("\tround = %d: start = %d, end = %d, arraylen = %d \n", loopbreaker, start, end, arraylen);
	}
	
	/* not found, so return where to place it */
	return start;
}

/* This function adds a given BezTriple to an F-Curve. It will allocate 
 * memory for the array if needed, and will insert the BezTriple into a
 * suitable place in chronological order.
 * 
 * NOTE: any recalculate of the F-Curve that needs to be done will need to 
 * 		be done by the caller.
 */
int insert_bezt_fcurve (FCurve *fcu, BezTriple *bezt)
{
	BezTriple *newb;
	int i= 0;
	
	if (fcu->bezt) {
		short replace = -1;
		i = binarysearch_bezt_index(fcu->bezt, bezt->vec[1][0], fcu->totvert, &replace);
		
		if (replace) {			
			/* sanity check: 'i' may in rare cases exceed arraylen */
			// FIXME: do not overwrite handletype if just replacing...?
			if ((i >= 0) && (i < fcu->totvert))
				*(fcu->bezt + i) = *bezt;
		}
		else {
			/* add new */
			newb= MEM_callocN((fcu->totvert+1)*sizeof(BezTriple), "beztriple");
			
			/* add the beztriples that should occur before the beztriple to be pasted (originally in ei->icu) */
			if (i > 0)
				memcpy(newb, fcu->bezt, i*sizeof(BezTriple));
			
			/* add beztriple to paste at index i */
			*(newb + i)= *bezt;
			
			/* add the beztriples that occur after the beztriple to be pasted (originally in icu) */
			if (i < fcu->totvert) 
				memcpy(newb+i+1, fcu->bezt+i, (fcu->totvert-i)*sizeof(BezTriple));
			
			/* replace (+ free) old with new */
			MEM_freeN(fcu->bezt);
			fcu->bezt= newb;
			
			fcu->totvert++;
		}
	}
	else {
		// TODO: need to check for old sample-data now...
		fcu->bezt= MEM_callocN(sizeof(BezTriple), "beztriple");
		*(fcu->bezt)= *bezt;
		fcu->totvert= 1;
	}
	
	
	/* we need to return the index, so that some tools which do post-processing can 
	 * detect where we added the BezTriple in the array
	 */
	return i;
}

/* This function is a wrapper for insert_bezt_icu, and should be used when
 * adding a new keyframe to a curve, when the keyframe doesn't exist anywhere
 * else yet. 
 * 
 * 'fast' - is only for the python API where importing BVH's would take an extreamly long time.
 */
void insert_vert_fcurve (FCurve *fcu, float x, float y, short fast)
{
	BezTriple beztr;
	int a;
	
	/* set all three points, for nicer start position */
	memset(&beztr, 0, sizeof(BezTriple));
	beztr.vec[0][0]= x; 
	beztr.vec[0][1]= y;
	beztr.vec[1][0]= x;
	beztr.vec[1][1]= y;
	beztr.vec[2][0]= x;
	beztr.vec[2][1]= y;
	beztr.ipo= U.ipo_new; /* use default interpolation mode here... */
	beztr.f1= beztr.f2= beztr.f3= SELECT;
	beztr.h1= beztr.h2= HD_AUTO; // XXX what about when we replace an old one?
	
	/* add temp beztriple to keyframes */
	a= insert_bezt_fcurve(fcu, &beztr);
	
	/* what if 'a' is a negative index? 
	 * for now, just exit to prevent any segfaults
	 */
	if (a < 0) return;
	
	/* don't recalculate handles if fast is set
	 *	- this is a hack to make importers faster
	 *	- we may calculate twice (see editipo_changed(), due to autohandle needing two calculations)
	 */
	if (!fast) calchandles_fcurve(fcu);
	
	/* set handletype and interpolation */
	if (fcu->totvert > 2) {
		BezTriple *bezt= (fcu->bezt + a);
		char h1, h2;
		
		/* set handles (autohandles by default) */
		h1= h2= HD_AUTO;
		
		if (a > 0) h1= (bezt-1)->h2;
		if (a < fcu->totvert-1) h2= (bezt+1)->h1;
		
		bezt->h1= h1;
		bezt->h2= h2;
		
		/* set interpolation from previous (if available) */
		if (a > 0) bezt->ipo= (bezt-1)->ipo;
		else if (a < fcu->totvert-1) bezt->ipo= (bezt+1)->ipo;
			
		/* don't recalculate handles if fast is set
		 *	- this is a hack to make importers faster
		 *	- we may calculate twice (see editipo_changed(), due to autohandle needing two calculations)
		 */
		if (!fast) calchandles_fcurve(fcu);
	}
}

/* -------------- 'Smarter' Keyframing Functions -------------------- */
/* return codes for new_key_needed */
enum {
	KEYNEEDED_DONTADD = 0,
	KEYNEEDED_JUSTADD,
	KEYNEEDED_DELPREV,
	KEYNEEDED_DELNEXT
} eKeyNeededStatus;

/* This helper function determines whether a new keyframe is needed */
/* Cases where keyframes should not be added:
 *	1. Keyframe to be added bewteen two keyframes with similar values
 *	2. Keyframe to be added on frame where two keyframes are already situated
 *	3. Keyframe lies at point that intersects the linear line between two keyframes
 */
static short new_key_needed (FCurve *fcu, float cFrame, float nValue) 
{
	BezTriple *bezt=NULL, *prev=NULL;
	int totCount, i;
	float valA = 0.0f, valB = 0.0f;
	
	/* safety checking */
	if (fcu == NULL) return KEYNEEDED_JUSTADD;
	totCount= fcu->totvert;
	if (totCount == 0) return KEYNEEDED_JUSTADD;
	
	/* loop through checking if any are the same */
	bezt= fcu->bezt;
	for (i=0; i<totCount; i++) {
		float prevPosi=0.0f, prevVal=0.0f;
		float beztPosi=0.0f, beztVal=0.0f;
			
		/* get current time+value */	
		beztPosi= bezt->vec[1][0];
		beztVal= bezt->vec[1][1];
			
		if (prev) {
			/* there is a keyframe before the one currently being examined */		
			
			/* get previous time+value */
			prevPosi= prev->vec[1][0];
			prevVal= prev->vec[1][1];
			
			/* keyframe to be added at point where there are already two similar points? */
			if (IS_EQ(prevPosi, cFrame) && IS_EQ(beztPosi, cFrame) && IS_EQ(beztPosi, prevPosi)) {
				return KEYNEEDED_DONTADD;
			}
			
			/* keyframe between prev+current points ? */
			if ((prevPosi <= cFrame) && (cFrame <= beztPosi)) {
				/* is the value of keyframe to be added the same as keyframes on either side ? */
				if (IS_EQ(prevVal, nValue) && IS_EQ(beztVal, nValue) && IS_EQ(prevVal, beztVal)) {
					return KEYNEEDED_DONTADD;
				}
				else {
					float realVal;
					
					/* get real value of curve at that point */
					realVal= evaluate_fcurve(fcu, cFrame);
					
					/* compare whether it's the same as proposed */
					if (IS_EQ(realVal, nValue)) 
						return KEYNEEDED_DONTADD;
					else 
						return KEYNEEDED_JUSTADD;
				}
			}
			
			/* new keyframe before prev beztriple? */
			if (cFrame < prevPosi) {
				/* A new keyframe will be added. However, whether the previous beztriple
				 * stays around or not depends on whether the values of previous/current
				 * beztriples and new keyframe are the same.
				 */
				if (IS_EQ(prevVal, nValue) && IS_EQ(beztVal, nValue) && IS_EQ(prevVal, beztVal))
					return KEYNEEDED_DELNEXT;
				else 
					return KEYNEEDED_JUSTADD;
			}
		}
		else {
			/* just add a keyframe if there's only one keyframe 
			 * and the new one occurs before the exisiting one does.
			 */
			if ((cFrame < beztPosi) && (totCount==1))
				return KEYNEEDED_JUSTADD;
		}
		
		/* continue. frame to do not yet passed (or other conditions not met) */
		if (i < (totCount-1)) {
			prev= bezt;
			bezt++;
		}
		else
			break;
	}
	
	/* Frame in which to add a new-keyframe occurs after all other keys
	 * -> If there are at least two existing keyframes, then if the values of the
	 *	 last two keyframes and the new-keyframe match, the last existing keyframe
	 *	 gets deleted as it is no longer required.
	 * -> Otherwise, a keyframe is just added. 1.0 is added so that fake-2nd-to-last
	 *	 keyframe is not equal to last keyframe.
	 */
	bezt= (fcu->bezt + (fcu->totvert - 1));
	valA= bezt->vec[1][1];
	
	if (prev)
		valB= prev->vec[1][1];
	else 
		valB= bezt->vec[1][1] + 1.0f; 
		
	if (IS_EQ(valA, nValue) && IS_EQ(valA, valB)) 
		return KEYNEEDED_DELPREV;
	else 
		return KEYNEEDED_JUSTADD;
}

/* ------------------ RNA Data-Access Functions ------------------ */

/* Try to read value using RNA-properties obtained already */
static float setting_get_rna_value (PointerRNA *ptr, PropertyRNA *prop, int index)
{
	float value= 0.0f;
	
	switch (RNA_property_type(prop)) {
		case PROP_BOOLEAN:
			if (RNA_property_array_length(prop))
				value= (float)RNA_property_boolean_get_index(ptr, prop, index);
			else
				value= (float)RNA_property_boolean_get(ptr, prop);
			break;
		case PROP_INT:
			if (RNA_property_array_length(prop))
				value= (float)RNA_property_int_get_index(ptr, prop, index);
			else
				value= (float)RNA_property_int_get(ptr, prop);
			break;
		case PROP_FLOAT:
			if (RNA_property_array_length(prop))
				value= RNA_property_float_get_index(ptr, prop, index);
			else
				value= RNA_property_float_get(ptr, prop);
			break;
		case PROP_ENUM:
			value= (float)RNA_property_enum_get(ptr, prop);
			break;
		default:
			break;
	}
	
	return value;
}

/* ------------------ 'Visual' Keyframing Functions ------------------ */

/* internal status codes for visualkey_can_use */
enum {
	VISUALKEY_NONE = 0,
	VISUALKEY_LOC,
	VISUALKEY_ROT,
};

/* This helper function determines if visual-keyframing should be used when  
 * inserting keyframes for the given channel. As visual-keyframing only works
 * on Object and Pose-Channel blocks, this should only get called for those 
 * blocktypes, when using "standard" keying but 'Visual Keying' option in Auto-Keying 
 * settings is on.
 */
static short visualkey_can_use (PointerRNA *ptr, PropertyRNA *prop)
{
	bConstraint *con= NULL;
	short searchtype= VISUALKEY_NONE;
	char *identifier= NULL;
	
	/* validate data */
	// TODO: this check is probably not needed, but it won't hurt
	if (ELEM3(NULL, ptr, ptr->data, prop))
		return 0;
		
	/* get first constraint and determine type of keyframe constraints to check for 
	 * 	- constraints can be on either Objects or PoseChannels, so we only check if the
	 *	  ptr->type is RNA_Object or RNA_PoseChannel, which are the RNA wrapping-info for
	 *  	  those structs, allowing us to identify the owner of the data 
	 */
	if (ptr->type == &RNA_Object) {
		/* Object */
		Object *ob= (Object *)ptr->data;
		
		con= ob->constraints.first;
		identifier= (char *)RNA_property_identifier(prop);
	}
	else if (ptr->type == &RNA_PoseChannel) {
		/* Pose Channel */
		bPoseChannel *pchan= (bPoseChannel *)ptr->data;
		
		con= pchan->constraints.first;
		identifier= (char *)RNA_property_identifier(prop);
	}
	
	/* check if any data to search using */
	if (ELEM(NULL, con, identifier))
		return 0;
		
	/* location or rotation identifiers only... */
	if (strstr(identifier, "location"))
		searchtype= VISUALKEY_LOC;
	else if (strstr(identifier, "rotation"))
		searchtype= VISUALKEY_ROT;
	else {
		printf("visualkey_can_use() failed: identifier - '%s' \n", identifier);
		return 0;
	}
	
	
	/* only search if a searchtype and initial constraint are available */
	if (searchtype && con) {
		for (; con; con= con->next) {
			/* only consider constraint if it is not disabled, and has influence */
			if (con->flag & CONSTRAINT_DISABLE) continue;
			if (con->enforce == 0.0f) continue;
			
			/* some constraints may alter these transforms */
			switch (con->type) {
				/* multi-transform constraints */
				case CONSTRAINT_TYPE_CHILDOF:
					return 1;
				case CONSTRAINT_TYPE_TRANSFORM:
					return 1;
				case CONSTRAINT_TYPE_FOLLOWPATH:
					return 1;
				case CONSTRAINT_TYPE_KINEMATIC:
					return 1;
					
				/* single-transform constraits  */
				case CONSTRAINT_TYPE_TRACKTO:
					if (searchtype==VISUALKEY_ROT) return 1;
					break;
				case CONSTRAINT_TYPE_ROTLIMIT:
					if (searchtype==VISUALKEY_ROT) return 1;
					break;
				case CONSTRAINT_TYPE_LOCLIMIT:
					if (searchtype==VISUALKEY_LOC) return 1;
					break;
				case CONSTRAINT_TYPE_ROTLIKE:
					if (searchtype==VISUALKEY_ROT) return 1;
					break;
				case CONSTRAINT_TYPE_DISTLIMIT:
					if (searchtype==VISUALKEY_LOC) return 1;
					break;
				case CONSTRAINT_TYPE_LOCLIKE:
					if (searchtype==VISUALKEY_LOC) return 1;
					break;
				case CONSTRAINT_TYPE_LOCKTRACK:
					if (searchtype==VISUALKEY_ROT) return 1;
					break;
				case CONSTRAINT_TYPE_MINMAX:
					if (searchtype==VISUALKEY_LOC) return 1;
					break;
				
				default:
					break;
			}
		}
	}
	
	/* when some condition is met, this function returns, so here it can be 0 */
	return 0;
}

/* This helper function extracts the value to use for visual-keyframing 
 * In the event that it is not possible to perform visual keying, try to fall-back
 * to using the default method. Assumes that all data it has been passed is valid.
 */
static float visualkey_get_value (PointerRNA *ptr, PropertyRNA *prop, int array_index)
{
	char *identifier= (char *)RNA_property_identifier(prop);
	
	/* handle for Objects or PoseChannels only 
	 * 	- constraints can be on either Objects or PoseChannels, so we only check if the
	 *	  ptr->type is RNA_Object or RNA_PoseChannel, which are the RNA wrapping-info for
	 *  	  those structs, allowing us to identify the owner of the data 
	 *	- assume that array_index will be sane
	 */
	if (ptr->type == &RNA_Object) {
		Object *ob= (Object *)ptr->data;
		
		/* parented objects are not supported, as the effects of the parent
		 * are included in the matrix, which kindof beats the point
		 */
		if (ob->parent == NULL) {
			/* only Location or Rotation keyframes are supported now */
			if (strstr(identifier, "location")) {
				return ob->obmat[3][array_index];
			}
			else if (strstr(identifier, "rotation")) {
				float eul[3];
				
				Mat4ToEul(ob->obmat, eul);
				return eul[array_index];
			}
		}
	}
	else if (ptr->type == &RNA_PoseChannel) {
		Object *ob= (Object *)ptr->id.data; /* we assume that this is always set, and is an object */
		bPoseChannel *pchan= (bPoseChannel *)ptr->data;
		float tmat[4][4];
		
		/* Although it is not strictly required for this particular space conversion, 
		 * arg1 must not be null, as there is a null check for the other conversions to
		 * be safe. Therefore, the active object is passed here, and in many cases, this
		 * will be what owns the pose-channel that is getting this anyway.
		 */
		Mat4CpyMat4(tmat, pchan->pose_mat);
		constraint_mat_convertspace(ob, pchan, tmat, CONSTRAINT_SPACE_POSE, CONSTRAINT_SPACE_LOCAL);
		
		/* Loc, Rot/Quat keyframes are supported... */
		if (strstr(identifier, "location")) {
			/* only use for non-connected bones */
			if ((pchan->bone->parent) && !(pchan->bone->flag & BONE_CONNECTED))
				return tmat[3][array_index];
			else if (pchan->bone->parent == NULL)
				return tmat[3][array_index];
		}
		else if (strstr(identifier, "euler_rotation")) {
			float eul[3];
			
			/* euler-rotation test before standard rotation, as standard rotation does quats */
			Mat4ToEul(tmat, eul);
			return eul[array_index];
		}
		else if (strstr(identifier, "rotation")) {
			float trimat[3][3], quat[4];
			
			Mat3CpyMat4(trimat, tmat);
			Mat3ToQuat_is_ok(trimat, quat);
			
			return quat[array_index];
		}
	}
	
	/* as the function hasn't returned yet, read value from system in the default way */
	return setting_get_rna_value(ptr, prop, array_index);
}

/* ------------------------- Insert Key API ------------------------- */

/* Main Keyframing API call:
 *	Use this when validation of necessary animation data isn't necessary as it
 *	already exists. It will insert a keyframe using the current value being keyframed.
 *	
 *	The flag argument is used for special settings that alter the behaviour of
 *	the keyframe insertion. These include the 'visual' keyframing modes, quick refresh,
 *	and extra keyframe filtering.
 */
short insert_keyframe (ID *id, bAction *act, const char group[], const char rna_path[], int array_index, float cfra, short flag)
{	
	PointerRNA id_ptr, ptr;
	PropertyRNA *prop;
	FCurve *fcu;
	
	/* validate pointer first - exit if failure */
	RNA_id_pointer_create(id, &id_ptr);
	if ((RNA_path_resolve(&id_ptr, rna_path, &ptr, &prop) == 0) || (prop == NULL)) {
		printf("Insert Key: Could not insert keyframe, as RNA Path is invalid for the given ID (ID = %s, Path = %s)\n", id->name, rna_path);
		return 0;
	}
	
	/* get F-Curve - if no action is provided, keyframe to the default one attached to this ID-block */
	if (act == NULL)
		act= verify_adt_action(id, 1);
	fcu= verify_fcurve(act, group, rna_path, array_index, 1);
	
	/* only continue if we have an F-Curve to add keyframe to */
	if (fcu) {
		float curval= 0.0f;
		
		/* set additional flags for the F-Curve (i.e. only integer values) */
		fcu->flag &= ~(FCURVE_INT_VALUES|FCURVE_DISCRETE_VALUES);
		switch (RNA_property_type(prop)) {
			case PROP_FLOAT:
				/* do nothing */
				break;
			case PROP_INT:
				/* do integer (only 'whole' numbers) interpolation between all points */
				fcu->flag |= FCURVE_INT_VALUES;
				break;
			default:
				/* do 'discrete' (i.e. enum, boolean values which cannot take any intermediate
				 * values at all) interpolation between all points
				 *	- however, we must also ensure that evaluated values are only integers still
				 */
				fcu->flag |= (FCURVE_DISCRETE_VALUES|FCURVE_INT_VALUES);
				break;
		}
		
		/* apply special time tweaking */
			// XXX check on this stuff...
		if (GS(id->name) == ID_OB) {
			//Object *ob= (Object *)id;
			
			/* apply NLA-scaling (if applicable) */
			//cfra= get_action_frame(ob, cfra);
			
			/* ancient time-offset cruft */
			//if ( (ob->ipoflag & OB_OFFS_OB) && (give_timeoffset(ob)) ) {
			//	/* actually frametofloat calc again! */
			//	cfra-= give_timeoffset(ob)*scene->r.framelen;
			//}
		}
		
		/* obtain value to give keyframe */
		if ( (flag & INSERTKEY_MATRIX) && 
			 (visualkey_can_use(&ptr, prop)) ) 
		{
			/* visual-keying is only available for object and pchan datablocks, as 
			 * it works by keyframing using a value extracted from the final matrix 
			 * instead of using the kt system to extract a value.
			 */
			curval= visualkey_get_value(&ptr, prop, array_index);
		}
		else {
			/* read value from system */
			curval= setting_get_rna_value(&ptr, prop, array_index);
		}
		
		/* only insert keyframes where they are needed */
		if (flag & INSERTKEY_NEEDED) {
			short insert_mode;
			
			/* check whether this curve really needs a new keyframe */
			insert_mode= new_key_needed(fcu, cfra, curval);
			
			/* insert new keyframe at current frame */
			if (insert_mode)
				insert_vert_fcurve(fcu, cfra, curval, (flag & INSERTKEY_FAST));
			
			/* delete keyframe immediately before/after newly added */
			switch (insert_mode) {
				case KEYNEEDED_DELPREV:
					delete_fcurve_key(fcu, fcu->totvert-2, 1);
					break;
				case KEYNEEDED_DELNEXT:
					delete_fcurve_key(fcu, 1, 1);
					break;
			}
			
			/* only return success if keyframe added */
			if (insert_mode)
				return 1;
		}
		else {
			/* just insert keyframe */
			insert_vert_fcurve(fcu, cfra, curval, (flag & INSERTKEY_FAST));
			
			/* return success */
			return 1;
		}
	}
	
	/* no F-Curve to add keyframes to */
	printf("ERROR: no F-Curve to add keyframes to \n");
	
	/* return failure */
	return 0;
}

/* ************************************************** */
/* KEYFRAME DELETION */

/* Main Keyframing API call:
 *	Use this when validation of necessary animation data isn't necessary as it
 *	already exists. It will delete a keyframe at the current frame.
 *	
 *	The flag argument is used for special settings that alter the behaviour of
 *	the keyframe deletion. These include the quick refresh options.
 */
short delete_keyframe (ID *id, bAction *act, const char group[], const char rna_path[], int array_index, float cfra, short flag)
{
	FCurve *fcu = NULL;
	
	/* get F-Curve
	 * Note: here is one of the places where we don't want new Action + F-Curve added!
	 * 		so 'add' var must be 0
	 */
	if (act == NULL) {
		/* if no action is provided, use the default one attached to this ID-block */
		AnimData *adt= BKE_animdata_from_id(id);
		act= adt->action;
	}
	/* we don't check the validity of the path here yet, but it should be ok... */
	fcu= verify_fcurve(act, group, rna_path, array_index, 0);
	
	/* only continue if we have an F-Curve to remove keyframes from */
	if (act && fcu) {
		short found = -1;
		int i;
		
		/* apply special time tweaking */
		if (GS(id->name) == ID_OB) {
			//Object *ob= (Object *)id;
			
			/* apply NLA-scaling (if applicable) */
			//	cfra= get_action_frame(ob, cfra);
			
			/* ancient time-offset cruft */
			//if ( (ob->ipoflag & OB_OFFS_OB) && (give_timeoffset(ob)) ) {
			//	/* actually frametofloat calc again! */
			//	cfra-= give_timeoffset(ob)*scene->r.framelen;
			//}
		}
		
		/* try to find index of beztriple to get rid of */
		i = binarysearch_bezt_index(fcu->bezt, cfra, fcu->totvert, &found);
		if (found) {			
			/* delete the key at the index (will sanity check + do recalc afterwards) */
			delete_fcurve_key(fcu, i, 1);
			
			/* Only delete curve too if there are no points (we don't need to check for drivers, as they're kept separate) */
			if (fcu->totvert == 0) {
				BLI_remlink(&act->curves, fcu);
				free_fcurve(fcu);
			}
			
			/* return success */
			return 1;
		}
	}
	
	/* return failure */
	return 0;
}

/* ******************************************* */
/* KEYFRAME MODIFICATION */

/* mode for commonkey_modifykey */
enum {
	COMMONKEY_MODE_INSERT = 0,
	COMMONKEY_MODE_DELETE,
} eCommonModifyKey_Modes;

/* Polling callback for use with ANIM_*_keyframe() operators
 * This is based on the standard ED_operator_areaactive callback,
 * except that it does special checks for a few spacetypes too...
 */
static int modify_key_op_poll(bContext *C)
{
	ScrArea *sa= CTX_wm_area(C);
	Scene *scene= CTX_data_scene(C);
	
	/* if no area or active scene */
	if (ELEM(NULL, sa, scene)) 
		return 0;
	
	/* if Outliner, only allow in DataBlocks view */
	if (sa->spacetype == SPACE_OUTLINER) {
		SpaceOops *so= (SpaceOops *)CTX_wm_space_data(C);
		
		if ((so->outlinevis != SO_DATABLOCKS))
			return 0;
	}
	
	/* TODO: checks for other space types can be added here */
	
	/* should be fine */
	return 1;
}

/* Insert Key Operator ------------------------ */

static int insert_key_exec (bContext *C, wmOperator *op)
{
	ListBase dsources = {NULL, NULL};
	Scene *scene= CTX_data_scene(C);
	KeyingSet *ks= NULL;
	int type= RNA_int_get(op->ptr, "type");
	float cfra= (float)CFRA; // XXX for now, don't bother about all the yucky offset crap
	short success;
	
	/* type is the Keying Set the user specified to use when calling the operator:
	 *	- type == 0: use scene's active Keying Set
	 *	- type > 0: use a user-defined Keying Set from the active scene
	 *	- type < 0: use a builtin Keying Set
	 */
	if (type == 0) 
		type= scene->active_keyingset;
	if (type > 0)
		ks= BLI_findlink(&scene->keyingsets, scene->active_keyingset-1);
	else
		ks= BLI_findlink(&builtin_keyingsets, -type-1);
		
	/* report failures */
	if (ks == NULL) {
		BKE_report(op->reports, RPT_ERROR, "No active Keying Set");
		return OPERATOR_CANCELLED;
	}
	
	/* get context info for relative Keying Sets */
	if ((ks->flag & KEYINGSET_ABSOLUTE) == 0) {
		/* exit if no suitable data obtained */
		if (modifykey_get_context_data(C, &dsources, ks) == 0) {
			BKE_report(op->reports, RPT_ERROR, "No suitable context info for active Keying Set");
			return OPERATOR_CANCELLED;
		}
	}
	
	/* try to insert keyframes for the channels specified by KeyingSet */
	success= modify_keyframes(C, &dsources, NULL, ks, MODIFYKEY_MODE_INSERT, cfra);
	printf("KeyingSet '%s' - Successfully added %d Keyframes \n", ks->name, success);
	
	/* report failure? */
	if (success == 0)
		BKE_report(op->reports, RPT_WARNING, "Keying Set failed to insert any keyframes");
	
	/* free temp context-data if available */
	if (dsources.first) {
		/* we assume that there is no extra data that needs to be freed from here... */
		BLI_freelistN(&dsources);
	}
	
	/* send updates */
	ED_anim_dag_flush_update(C);	
	
	/* for now, only send ND_KEYS for KeyingSets */
	WM_event_add_notifier(C, ND_KEYS, NULL);
	
	return OPERATOR_FINISHED;
}

void ANIM_OT_insert_keyframe (wmOperatorType *ot)
{
	/* identifiers */
	ot->name= "Insert Keyframe";
	ot->idname= "ANIM_OT_insert_keyframe";
	
	/* callbacks */
	ot->exec= insert_key_exec; 
	ot->poll= modify_key_op_poll;
	
	/* flags */
	ot->flag= OPTYPE_REGISTER|OPTYPE_UNDO;
	
	/* settings */
	RNA_def_int(ot->srna, "type", 0, INT_MIN, INT_MAX, "Keying Set Number", "Index (determined internally) of the Keying Set to use", 0, 1);
}

/* Insert Key Operator (With Menu) ------------------------ */

/* XXX 
 * This operator pops up a menu which sets gets the index of the keyingset to use,
 * setting the global settings, and calling the insert-keyframe operator using these
 * settings
 */

static int insert_key_menu_invoke (bContext *C, wmOperator *op, wmEvent *event)
{
	Scene *scene= CTX_data_scene(C);
	KeyingSet *ks;
	uiPopupMenu *pup;
	uiLayout *layout;
	int i = 0;
	
	pup= uiPupMenuBegin(C, "Insert Keyframe", 0);
	layout= uiPupMenuLayout(pup);
	
	/* active Keying Set */
	uiItemIntO(layout, "Active Keying Set", 0, "ANIM_OT_insert_keyframe_menu", "type", i++);
	uiItemS(layout);
	
	/* user-defined Keying Sets 
	 *	- these are listed in the order in which they were defined for the active scene
	 */
	if (scene->keyingsets.first) {
		for (ks= scene->keyingsets.first; ks; ks= ks->next)
			uiItemIntO(layout, ks->name, 0, "ANIM_OT_insert_keyframe_menu", "type", i++);
		uiItemS(layout);
	}
	
	/* builtin Keying Sets */
	// XXX polling the entire list may lag
	i= -1;
	for (ks= builtin_keyingsets.first; ks; ks= ks->next) {
		/* only show KeyingSet if context is suitable */
		if (keyingset_context_ok_poll(C, ks)) {
			uiItemIntO(layout, ks->name, 0, "ANIM_OT_insert_keyframe_menu", "type", i--);
		}
	}
	
	uiPupMenuEnd(C, pup);
	
	return OPERATOR_CANCELLED;
}
 
void ANIM_OT_insert_keyframe_menu (wmOperatorType *ot)
{
	/* identifiers */
	ot->name= "Insert Keyframe";
	ot->idname= "ANIM_OT_insert_keyframe_menu";
	
	/* callbacks */
	ot->invoke= insert_key_menu_invoke;
	ot->exec= insert_key_exec; 
	ot->poll= ED_operator_areaactive;
	
	/* flags */
	ot->flag= OPTYPE_REGISTER|OPTYPE_UNDO;
	
	/* properties
	 *	- NOTE: here the type is int not enum, since many of the indicies here are determined dynamically
	 */
	RNA_def_int(ot->srna, "type", 0, INT_MIN, INT_MAX, "Keying Set Number", "Index (determined internally) of the Keying Set to use", 0, 1);
}

/* Delete Key Operator ------------------------ */

static int delete_key_exec (bContext *C, wmOperator *op)
{
	ListBase dsources = {NULL, NULL};
	Scene *scene= CTX_data_scene(C);
	KeyingSet *ks= NULL;	
	int type= RNA_int_get(op->ptr, "type");
	float cfra= (float)CFRA; // XXX for now, don't bother about all the yucky offset crap
	short success;
	
	/* type is the Keying Set the user specified to use when calling the operator:
	 *	- type == 0: use scene's active Keying Set
	 *	- type > 0: use a user-defined Keying Set from the active scene
	 *	- type < 0: use a builtin Keying Set
	 */
	if (type == 0) 
		type= scene->active_keyingset;
	if (type > 0)
		ks= BLI_findlink(&scene->keyingsets, scene->active_keyingset-1);
	else
		ks= BLI_findlink(&builtin_keyingsets, -type-1);
	
	/* report failure */
	if (ks == NULL) {
		BKE_report(op->reports, RPT_ERROR, "No active Keying Set");
		return OPERATOR_CANCELLED;
	}
	
	/* get context info for relative Keying Sets */
	if ((ks->flag & KEYINGSET_ABSOLUTE) == 0) {
		/* exit if no suitable data obtained */
		if (modifykey_get_context_data(C, &dsources, ks) == 0) {
			BKE_report(op->reports, RPT_ERROR, "No suitable context info for active Keying Set");
			return OPERATOR_CANCELLED;
		}
	}
	
	/* try to insert keyframes for the channels specified by KeyingSet */
	success= modify_keyframes(C, &dsources, NULL, ks, MODIFYKEY_MODE_DELETE, cfra);
	printf("KeyingSet '%s' - Successfully removed %d Keyframes \n", ks->name, success);
	
	/* report failure? */
	if (success == 0)
		BKE_report(op->reports, RPT_WARNING, "Keying Set failed to remove any keyframes");
	
	/* free temp context-data if available */
	if (dsources.first) {
		/* we assume that there is no extra data that needs to be freed from here... */
		BLI_freelistN(&dsources);
	}
	
	/* send updates */
	ED_anim_dag_flush_update(C);	
	
	/* for now, only send ND_KEYS for KeyingSets */
	WM_event_add_notifier(C, ND_KEYS, NULL);
	
	return OPERATOR_FINISHED;
}

void ANIM_OT_delete_keyframe (wmOperatorType *ot)
{
	/* identifiers */
	ot->name= "Delete Keyframe";
	ot->idname= "ANIM_OT_delete_keyframe";
	
	/* callbacks */
	ot->exec= delete_key_exec; 
	ot->poll= modify_key_op_poll;
	
	/* flags */
	ot->flag= OPTYPE_REGISTER|OPTYPE_UNDO;
	
	/* properties
	 *	- NOTE: here the type is int not enum, since many of the indicies here are determined dynamically
	 */
	RNA_def_int(ot->srna, "type", 0, INT_MIN, INT_MAX, "Keying Set Number", "Index (determined internally) of the Keying Set to use", 0, 1);
}

/* Delete Key Operator ------------------------ */

/* XXX WARNING:
 * This is currently just a basic operator, which work in 3d-view context on objects only. 
 * Should this be kept? It does have advantages over a version which requires selecting a keyingset to use...
 * -- Joshua Leung, Jan 2009
 */
 
static int delete_key_old_exec (bContext *C, wmOperator *op)
{
	Scene *scene= CTX_data_scene(C);
	float cfra= (float)CFRA; // XXX for now, don't bother about all the yucky offset crap
	
	// XXX more comprehensive tests will be needed
	CTX_DATA_BEGIN(C, Base*, base, selected_bases) 
	{
		Object *ob= base->object;
		ID *id= (ID *)ob;
		FCurve *fcu, *fcn;
		short success= 0;
		
		/* loop through all curves in animdata and delete keys on this frame */
		if (ob->adt) {
			AnimData *adt= ob->adt;
			bAction *act= adt->action;
			
			for (fcu= act->curves.first; fcu; fcu= fcn) {
				fcn= fcu->next;
				success+= delete_keyframe(id, NULL, NULL, fcu->rna_path, fcu->array_index, cfra, 0);
			}
		}
		
		printf("Ob '%s' - Successfully removed %d keyframes \n", id->name+2, success);
		
		ob->recalc |= OB_RECALC_OB;
	}
	CTX_DATA_END;
	
	/* send updates */
	ED_anim_dag_flush_update(C);	
	
	WM_event_add_notifier(C, NC_OBJECT|ND_KEYS, NULL);
	
	return OPERATOR_FINISHED;
}

void ANIM_OT_delete_keyframe_old (wmOperatorType *ot)
{
	/* identifiers */
	ot->name= "Delete Keyframe";
	ot->idname= "ANIM_OT_delete_keyframe_old";
	
	/* callbacks */
	ot->invoke= WM_operator_confirm;
	ot->exec= delete_key_old_exec; 
	
	ot->poll= ED_operator_areaactive;
	
	/* flags */
	ot->flag= OPTYPE_REGISTER|OPTYPE_UNDO;
}


/* Insert Key Button Operator ------------------------ */

static int insert_key_button_exec (bContext *C, wmOperator *op)
{
	Scene *scene= CTX_data_scene(C);
	PointerRNA ptr;
	PropertyRNA *prop= NULL;
	char *path;
	float cfra= (float)CFRA; // XXX for now, don't bother about all the yucky offset crap
	short success= 0;
	int a, index, length, all= RNA_boolean_get(op->ptr, "all");
	
	/* try to insert keyframe using property retrieved from UI */
	memset(&ptr, 0, sizeof(PointerRNA));
	uiAnimContextProperty(C, &ptr, &prop, &index);
	
	if ((ptr.data && prop) && RNA_property_animateable(&ptr, prop)) {
		path= RNA_path_from_ID_to_property(&ptr, prop);
		
		if (path) {
			if (all) {
				length= RNA_property_array_length(prop);
				
				if(length) index= 0;
				else length= 1;
			}
			else
				length= 1;
			
			for (a=0; a<length; a++)
				success+= insert_keyframe(ptr.id.data, NULL, NULL, path, index+a, cfra, 0);
			
			MEM_freeN(path);
		}
		else {
			if (G.f & G_DEBUG)
				printf("Button Insert-Key: no path to property \n");
			BKE_report(op->reports, RPT_WARNING, "Failed to resolve path to property. Try using a Keying Set instead.");
		}
	}
	else if (G.f & G_DEBUG) {
		printf("ptr.data = %p, prop = %p,", ptr.data, prop);
<<<<<<< HEAD
		printf("animateable = %d \n", RNA_property_animateable(&ptr, prop));
=======
		if(prop)
			printf("animateable = %d \n", RNA_property_animateable(&ptr, prop));
		else
			printf("animateable = NULL \n");
>>>>>>> db27ab91
	}
	
	if (success) {
		/* send updates */
		ED_anim_dag_flush_update(C);	
		
		/* for now, only send ND_KEYS for KeyingSets */
		WM_event_add_notifier(C, ND_KEYS, NULL);
	}
	
	return (success)? OPERATOR_FINISHED: OPERATOR_CANCELLED;
}

void ANIM_OT_insert_keyframe_button (wmOperatorType *ot)
{
	/* identifiers */
	ot->name= "Insert Keyframe";
	ot->idname= "ANIM_OT_insert_keyframe_button";
	
	/* callbacks */
	ot->exec= insert_key_button_exec; 
	ot->poll= modify_key_op_poll;
	
	/* flags */
	ot->flag= OPTYPE_REGISTER|OPTYPE_UNDO;

	/* properties */
	RNA_def_boolean(ot->srna, "all", 1, "All", "Insert a keyframe for all element of the array.");
}

/* Delete Key Button Operator ------------------------ */

static int delete_key_button_exec (bContext *C, wmOperator *op)
{
	Scene *scene= CTX_data_scene(C);
	PointerRNA ptr;
	PropertyRNA *prop= NULL;
	char *path;
	float cfra= (float)CFRA; // XXX for now, don't bother about all the yucky offset crap
	short success= 0;
	int a, index, length, all= RNA_boolean_get(op->ptr, "all");
	
	/* try to insert keyframe using property retrieved from UI */
	memset(&ptr, 0, sizeof(PointerRNA));
	uiAnimContextProperty(C, &ptr, &prop, &index);

	if (ptr.data && prop) {
		path= RNA_path_from_ID_to_property(&ptr, prop);
		
		if (path) {
			if (all) {
				length= RNA_property_array_length(prop);
				
				if(length) index= 0;
				else length= 1;
			}
			else
				length= 1;
			
			for (a=0; a<length; a++)
				success+= delete_keyframe(ptr.id.data, NULL, NULL, path, index+a, cfra, 0);
			
			MEM_freeN(path);
		}
		else if (G.f & G_DEBUG)
			printf("Button Delete-Key: no path to property \n");
	}
	else if (G.f & G_DEBUG) {
		printf("ptr.data = %p, prop = %p \n", ptr.data, prop);
	}
	
	
	if(success) {
		/* send updates */
		ED_anim_dag_flush_update(C);	
		
		/* for now, only send ND_KEYS for KeyingSets */
		WM_event_add_notifier(C, ND_KEYS, NULL);
	}
	
	return (success)? OPERATOR_FINISHED: OPERATOR_CANCELLED;
}

void ANIM_OT_delete_keyframe_button (wmOperatorType *ot)
{
	/* identifiers */
	ot->name= "Delete Keyframe";
	ot->idname= "ANIM_OT_delete_keyframe_button";
	
	/* callbacks */
	ot->exec= delete_key_button_exec; 
	ot->poll= modify_key_op_poll;
	
	/* flags */
	ot->flag= OPTYPE_REGISTER|OPTYPE_UNDO;

	/* properties */
	RNA_def_boolean(ot->srna, "all", 1, "All", "Delete keyfames from all elements of the array.");
}

/* ******************************************* */
/* KEYFRAME DETECTION */

/* --------------- API/Per-Datablock Handling ------------------- */

/* Checks whether an Action has a keyframe for a given frame 
 * Since we're only concerned whether a keyframe exists, we can simply loop until a match is found...
 */
short action_frame_has_keyframe (bAction *act, float frame, short filter)
{
	FCurve *fcu;
	
	/* can only find if there is data */
	if (act == NULL)
		return 0;
		
	/* if only check non-muted, check if muted */
	if ((filter & ANIMFILTER_KEYS_MUTED) || (act->flag & ACT_MUTED))
		return 0;
	
	/* loop over F-Curves, using binary-search to try to find matches 
	 *	- this assumes that keyframes are only beztriples
	 */
	for (fcu= act->curves.first; fcu; fcu= fcu->next) {
		/* only check if there are keyframes (currently only of type BezTriple) */
		if (fcu->bezt && fcu->totvert) {
			/* we either include all regardless of muting, or only non-muted  */
			if ((filter & ANIMFILTER_KEYS_MUTED) || (fcu->flag & FCURVE_MUTED)==0) {
				short replace = -1;
				int i = binarysearch_bezt_index(fcu->bezt, frame, fcu->totvert, &replace);
				
				/* binarysearch_bezt_index will set replace to be 0 or 1
				 * 	- obviously, 1 represents a match
				 */
				if (replace) {			
					/* sanity check: 'i' may in rare cases exceed arraylen */
					if ((i >= 0) && (i < fcu->totvert))
						return 1;
				}
			}
		}
	}
	
	/* nothing found */
	return 0;
}

/* Checks whether an Object has a keyframe for a given frame */
short object_frame_has_keyframe (Object *ob, float frame, short filter)
{
	/* error checking */
	if (ob == NULL)
		return 0;
	
	/* check own animation data - specifically, the action it contains */
	if ((ob->adt) && (ob->adt->action)) {
		if (action_frame_has_keyframe(ob->adt->action, frame, filter))
			return 1;
	}
	
	/* try shapekey keyframes (if available, and allowed by filter) */
	if ( !(filter & ANIMFILTER_KEYS_LOCAL) && !(filter & ANIMFILTER_KEYS_NOSKEY) ) {
		Key *key= ob_get_key(ob);
		
		/* shapekeys can have keyframes ('Relative Shape Keys') 
		 * or depend on time (old 'Absolute Shape Keys') 
		 */
		 
			/* 1. test for relative (with keyframes) */
		if (id_frame_has_keyframe((ID *)key, frame, filter))
			return 1;
			
			/* 2. test for time */
		// TODO... yet to be implemented (this feature may evolve before then anyway)
	}
	
	/* try materials */
	if ( !(filter & ANIMFILTER_KEYS_LOCAL) && !(filter & ANIMFILTER_KEYS_NOMAT) ) {
		/* if only active, then we can skip a lot of looping */
		if (filter & ANIMFILTER_KEYS_ACTIVE) {
			Material *ma= give_current_material(ob, (ob->actcol + 1));
			
			/* we only retrieve the active material... */
			if (id_frame_has_keyframe((ID *)ma, frame, filter))
				return 1;
		}
		else {
			int a;
			
			/* loop over materials */
			for (a=0; a<ob->totcol; a++) {
				Material *ma= give_current_material(ob, a+1);
				
				if (id_frame_has_keyframe((ID *)ma, frame, filter))
					return 1;
			}
		}
	}
	
	/* nothing found */
	return 0;
}

/* --------------- API ------------------- */

/* Checks whether a keyframe exists for the given ID-block one the given frame */
short id_frame_has_keyframe (ID *id, float frame, short filter)
{
	/* sanity checks */
	if (id == NULL)
		return 0;
	
	/* perform special checks for 'macro' types */
	switch (GS(id->name)) {
		case ID_OB: /* object */
			return object_frame_has_keyframe((Object *)id, frame, filter);
			break;
			
		case ID_SCE: /* scene */
		// XXX TODO... for now, just use 'normal' behaviour
		//	break;
		
		default: 	/* 'normal type' */
		{
			AnimData *adt= BKE_animdata_from_id(id);
			
			/* only check keyframes in active action */
			if (adt)
				return action_frame_has_keyframe(adt->action, frame, filter);
		}
			break;
	}
	
	
	/* no keyframe found */
	return 0;
}

/* ************************************************** */<|MERGE_RESOLUTION|>--- conflicted
+++ resolved
@@ -1249,14 +1249,10 @@
 	}
 	else if (G.f & G_DEBUG) {
 		printf("ptr.data = %p, prop = %p,", ptr.data, prop);
-<<<<<<< HEAD
-		printf("animateable = %d \n", RNA_property_animateable(&ptr, prop));
-=======
 		if(prop)
 			printf("animateable = %d \n", RNA_property_animateable(&ptr, prop));
 		else
 			printf("animateable = NULL \n");
->>>>>>> db27ab91
 	}
 	
 	if (success) {
