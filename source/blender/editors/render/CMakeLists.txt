--- conflicted
+++ resolved
@@ -32,12 +32,8 @@
 	../../render/extern/include
 	../../windowmanager
 	../../../../intern/guardedalloc
-<<<<<<< HEAD
-	../../../../extern/glew/include
+    ${GLEW_INCLUDE_PATH}
 	../../freestyle
-=======
-    ${GLEW_INCLUDE_PATH}
->>>>>>> e37dc179
 )
 
 set(SRC
