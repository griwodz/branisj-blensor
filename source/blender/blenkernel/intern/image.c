--- conflicted
+++ resolved
@@ -1877,7 +1877,6 @@
 {
 	Render *re= NULL;
 	RenderResult *rr= NULL;
-<<<<<<< HEAD
 	
 	if(iuser && iuser->scene) {
 		re= RE_GetRender(iuser->scene->id.name);
@@ -1885,15 +1884,6 @@
 	}
 	if(rr==NULL) return NULL;
 	
-=======
-	
-	if(iuser && iuser->scene) {
-		re= RE_GetRender(iuser->scene->id.name);
-		rr= RE_GetResult(re);
-	}
-	if(rr==NULL) return NULL;
-	
->>>>>>> 8ea29046
 	if(RE_RenderInProgress(re)) {
 		ImBuf *ibuf= image_get_ibuf(ima, IMA_NO_INDEX, 0);
 		
