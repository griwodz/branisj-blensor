--- conflicted
+++ resolved
@@ -1883,14 +1883,10 @@
 			
 			/* set the DerivedMesh to only copy needed data */
 			mask= (CustomDataMask)GET_INT_FROM_POINTER(curr->link);
-<<<<<<< HEAD
-			mask |= append_mask;
-			DM_set_only_copy(dm, mask);
-=======
 			/* needMapping check here fixes bug [#28112], otherwise its
 			 * possible that it wont be copied */
+			mask |= append_mask;
 			DM_set_only_copy(dm, mask | (needMapping ? CD_MASK_ORIGINDEX : 0));
->>>>>>> 79c87852
 			
 			/* add cloth rest shape key if need */
 			if(mask & CD_MASK_CLOTH_ORCO)
