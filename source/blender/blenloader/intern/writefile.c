--- conflicted
+++ resolved
@@ -1691,36 +1691,11 @@
 
 			writedata(wd, DATA, sizeof(void *)*mesh->totcol, mesh->mat);
 
-<<<<<<< HEAD
-			if(mesh->pv) {
-				write_customdata(wd, &mesh->id, mesh->pv->totvert, &mesh->vdata, -1, 0);
-				write_customdata(wd, &mesh->id, mesh->pv->totedge, &mesh->edata,
-					CD_MEDGE, mesh->totedge);
-				/* BMESH_TODO: probably need to deal with polys here */
-				write_customdata(wd, &mesh->id, mesh->pv->totface, &mesh->fdata,
-					CD_MFACE, mesh->totface);
-			}
-			else {
-				write_customdata(wd, &mesh->id, mesh->totvert, &mesh->vdata, -1, 0);
-				write_customdata(wd, &mesh->id, mesh->totedge, &mesh->edata, -1, 0);
-				write_customdata(wd, &mesh->id, mesh->totface, &mesh->fdata, -1, 0);
-				write_customdata(wd, &mesh->id, mesh->totloop, &mesh->ldata, -1, 0);
-				write_customdata(wd, &mesh->id, mesh->totpoly, &mesh->pdata, -1, 0);
-			}
-
-			/* PMV data */
-			if(mesh->pv) {
-				writestruct(wd, DATA, "PartialVisibility", 1, mesh->pv);
-				writedata(wd, DATA, sizeof(unsigned int)*mesh->pv->totvert, mesh->pv->vert_map);
-				writedata(wd, DATA, sizeof(int)*mesh->pv->totedge, mesh->pv->edge_map);
-				writestruct(wd, DATA, "MFace", mesh->pv->totface, mesh->pv->old_faces);
-				writestruct(wd, DATA, "MEdge", mesh->pv->totedge, mesh->pv->old_edges);
-			}
-=======
 			write_customdata(wd, &mesh->id, mesh->totvert, &mesh->vdata, -1, 0);
 			write_customdata(wd, &mesh->id, mesh->totedge, &mesh->edata, -1, 0);
 			write_customdata(wd, &mesh->id, mesh->totface, &mesh->fdata, -1, 0);
->>>>>>> bf77a177
+			write_customdata(wd, &mesh->id, mesh->totloop, &mesh->ldata, -1, 0);
+			write_customdata(wd, &mesh->id, mesh->totpoly, &mesh->pdata, -1, 0);
 		}
 		mesh= mesh->id.next;
 	}
